<?xml version='1.0' encoding='utf-8'?>
<!DOCTYPE TS>
<TS version="2.1" language="it_IT">
<context>
    <name>AboutDialog</name>
    <message>
        <location filename="../src/ui/aboutdialog.ui" line="14"></location>
        <source>CopyQ About</source>
        <translation>Informazioni su CopyQ</translation>
    </message>
    <message>
        <location filename="../src/gui/aboutdialog.cpp" line="134"></location>
        <source>Clipboard Manager</source>
        <translation>Gestione Appunti</translation>
    </message>
    <message>
        <location filename="../src/gui/aboutdialog.cpp" line="139"></location>
        <source>Author</source>
        <translation>Autore</translation>
    </message>
    <message>
        <location filename="../src/gui/aboutdialog.cpp" line="140"></location>
        <source>E-mail</source>
        <translation>E-mail</translation>
    </message>
    <message>
        <location filename="../src/gui/aboutdialog.cpp" line="141"></location>
        <source>Web</source>
        <translation>Sito web</translation>
    </message>
    <message>
        <location filename="../src/gui/aboutdialog.cpp" line="142"></location>
        <source>Wiki</source>
        <translation>Wiki</translation>
    </message>
    <message>
        <location filename="../src/gui/aboutdialog.cpp" line="143"></location>
        <source>Donate</source>
        <translation>donare</translation>
    </message>
    <message>
        <location filename="../src/gui/aboutdialog.cpp" line="153"></location>
        <source>Development</source>
        <translation>Sviluppo</translation>
    </message>
    <message>
        <location filename="../src/gui/aboutdialog.cpp" line="180"></location>
        <source>Library used in the application</source>
        <comment>Qt library description</comment>
        <translation>Librerie usate nel programma</translation>
    </message>
    <message>
        <location filename="../src/gui/aboutdialog.cpp" line="186"></location>
        <source>Library used in the application</source>
        <comment>LibQxt library description</comment>
        <translation>Descrizione della libreria LibQxt</translation>
    </message>
    <message>
        <location filename="../src/gui/aboutdialog.cpp" line="184"></location>
        <source>Iconic font used in the application</source>
        <comment>Font Awesome description</comment>
        <translation>Carattere a icona usato nel programma</translation>
    </message>
    <message>
        <location filename="../src/gui/aboutdialog.cpp" line="188"></location>
        <source>Color palette used for themes</source>
        <comment>Solarized palette/themes description</comment>
        <translation>Tavolozza di colore usata per i temi</translation>
    </message>
    <message>
        <location filename="../src/gui/aboutdialog.cpp" line="182"></location>
        <source>Free web-based translation management system</source>
        <comment>Weblate description</comment>
        <translation>Sistema gratuito di gestione delle traduzioni basato sul web</translation>
    </message>
    <message>
        <location filename="../src/gui/aboutdialog.cpp" line="192"></location>
        <source>Keyboard</source>
        <translation>Tastiera</translation>
    </message>
    <message>
        <location filename="../src/gui/aboutdialog.cpp" line="194"></location>
        <source>Application shortcuts can be changed in Preferences dialog.</source>
        <translation type="unfinished"></translation>
    </message>
    <message>
        <location filename="../src/gui/aboutdialog.cpp" line="197"></location>
        <source>Global shortcuts (system-wide shortcuts) can be set in Command dialog (default shortcut is F6).</source>
        <translation type="unfinished"></translation>
    </message>
    <message>
        <location filename="../src/gui/aboutdialog.cpp" line="200"></location>
        <source>Type any text to search the clipboard history.</source>
        <translation>Digita un testo qualsiasi per la ricerca nella cronologia degli appunti.</translation>
    </message>
    <message>
        <location filename="../src/gui/aboutdialog.cpp" line="204"></location>
        <source>Item list navigation</source>
        <translation>Navigazione elemento dell'elenco</translation>
    </message>
    <message>
        <location filename="../src/gui/aboutdialog.cpp" line="204"></location>
        <source>Up/Down, Page Up/Down, Home/End</source>
        <translation>Su/Giu, PaginaSu/Giu,Inizio/Fine</translation>
    </message>
    <message>
        <location filename="../src/gui/aboutdialog.cpp" line="205"></location>
        <source>Tab navigation</source>
        <translation>Navigazione a schede</translation>
    </message>
    <message>
        <location filename="../src/gui/aboutdialog.cpp" line="206"></location>
        <source>Left, Right, %1, %2</source>
        <comment>Keys for tab navigation (%1, %2 are the standard keys).</comment>
        <translation>Sinistra, Destra, %1, %2</translation>
    </message>
    <message>
        <location filename="../src/gui/aboutdialog.cpp" line="210"></location>
        <source>Move selected items</source>
        <translation>Sposta gli elementi selezionati</translation>
    </message>
    <message>
        <location filename="../src/gui/aboutdialog.cpp" line="210"></location>
        <source>Ctrl+Up/Down, Ctrl+Home/End</source>
        <translation>Ctrl+Su/Giu, Ctrl+Inizio/Fine</translation>
    </message>
    <message>
        <location filename="../src/gui/aboutdialog.cpp" line="211"></location>
        <source>Reset search or hide window</source>
        <translation>Azzera la ricerca o nascondi la finestra</translation>
    </message>
    <message>
        <location filename="../src/gui/aboutdialog.cpp" line="211"></location>
        <source>Escape</source>
        <translation>Esc</translation>
    </message>
    <message>
        <location filename="../src/gui/aboutdialog.cpp" line="212"></location>
        <source>Delete item</source>
        <translation>Elimina elemento</translation>
    </message>
    <message>
        <location filename="../src/gui/aboutdialog.cpp" line="213"></location>
        <source>Put selected items into clipboard</source>
        <translation>Inserisci gli elementi selezionati negli appunti</translation>
    </message>
    <message>
        <location filename="../src/gui/aboutdialog.cpp" line="213"></location>
        <source>Enter</source>
        <translation>Invio</translation>
    </message>
    <message>
        <location filename="../src/gui/aboutdialog.cpp" line="214"></location>
        <source>Change item display format</source>
        <translation>Modifica il formato di visualizzazione dell'elemento</translation>
    </message>
    <message>
        <location filename="../src/gui/aboutdialog.cpp" line="214"></location>
        <source>Ctrl+Left/Right</source>
        <translation>Ctrl+Sinistra/Destra</translation>
    </message>
    <message>
        <location filename="../src/gui/aboutdialog.cpp" line="215"></location>
        <source>Edit Item</source>
        <translation>Modifica elemento</translation>
    </message>
    <message>
        <location filename="../src/gui/aboutdialog.cpp" line="215"></location>
        <source>F2</source>
        <translation>F2</translation>
    </message>
</context>
<context>
    <name>ActionDialog</name>
    <message>
        <location filename="../src/ui/actiondialog.ui" line="14"></location>
        <source>CopyQ Action Dialog</source>
        <translation>Finestra azione di CopyQ</translation>
    </message>
    <message>
        <source>&lt;b&gt;%1&lt;/b&gt; in the &lt;b&gt;command&lt;/b&gt; is &lt;b&gt;text&lt;/b&gt; of selected items. The text can be also modified and passed to &lt;b&gt;standard input&lt;/b&gt; of command. It's also possible to chain commands using &lt;b&gt;|&lt;/b&gt; character (i.e. passing standard output).</source>
        <translation type="vanished">&lt;b&gt;%1&lt;/b&gt; nel &lt;b&gt;comando&lt;/b&gt; è il &lt;b&gt;testo&lt;/b&gt; degli elementi selezionati. Il testo può anche essere modificato e trattato alla modalità di &lt;b&gt;inserimento standard&lt;/b&gt; del comando. È anche possibile concatenare i comandi usando il carattere &lt;b&gt;|&lt;/b&gt; (ad es. bypassando l'output standard).</translation>
    </message>
    <message>
        <source>Co&amp;mmand (%1 is text of selected items):</source>
        <translation type="vanished">Co&amp;mando (%1 è il testo degli elementi selezionati):</translation>
    </message>
    <message>
        <location filename="../src/ui/actiondialog.ui" line="58"></location>
        <source>Standard &amp;input:</source>
        <translation>Inserimento &amp;Standard:</translation>
    </message>
    <message>
        <location filename="../src/ui/actiondialog.ui" line="68"></location>
        <source>Store standard o&amp;utput:</source>
        <translation>Memorizza o&amp;utput standard:</translation>
    </message>
    <message>
        <location filename="../src/ui/actiondialog.ui" line="78"></location>
        <source>Send data of given MIME type to standard input of command (leave empty to disable)</source>
        <translation type="unfinished"></translation>
    </message>
    <message>
        <location filename="../src/ui/actiondialog.ui" line="85"></location>
        <source>Create items from standard output of the program (leave empty to disable)</source>
        <translation type="unfinished"></translation>
    </message>
    <message>
        <source>Send data of given MIME type to standard input of command (leave empty to disable).</source>
        <translation type="vanished">Invia dati del tipo MIME fornito al comando standard di input (lasciare vuoto per disabilitare).</translation>
    </message>
    <message>
        <source>Create items from standard output of the program (leave empty to disable).</source>
        <translation type="vanished">Crea elementi dall'output standard del programma (lasciare vuoto per disabilitare).</translation>
    </message>
    <message>
        <location filename="../src/ui/actiondialog.ui" line="33"></location>
        <source>Co&amp;mmand:</source>
        <translation type="unfinished"></translation>
    </message>
    <message>
        <location filename="../src/ui/actiondialog.ui" line="102"></location>
        <source>&amp;Separator for new items:</source>
        <translation>&amp;Separatore per i nuovi elementi:</translation>
    </message>
    <message>
        <location filename="../src/ui/actiondialog.ui" line="112"></location>
        <source>&lt;p&gt;Regular expression for splitting output into multiple items.&lt;\p&gt;
&lt;p&gt;Use &lt;b&gt;\n&lt;/b&gt; to store each line to separate item.&lt;/p&gt;</source>
        <translation>&lt;p&gt;Espressione regolare per suddividere l'outuput in uscita in più elementi.&lt;\p&gt;
&lt;p&gt;Usare &lt;b&gt;\n&lt;/b&gt; per memorizzare ogni riga in un elemento separato.&lt;/p&gt;</translation>
    </message>
    <message>
        <location filename="../src/ui/actiondialog.ui" line="116"></location>
        <source>\n</source>
        <translation>\n</translation>
    </message>
    <message>
        <location filename="../src/ui/actiondialog.ui" line="123"></location>
        <source>Output &amp;tab:</source>
        <translation>Scheda &amp;output:</translation>
    </message>
    <message>
        <location filename="../src/ui/actiondialog.ui" line="133"></location>
        <source>Save items in tab with given name (leave empty to save in the current tab)</source>
        <translation>Salva gli elementi nella scheda con un dato nome (lasciare vuoto per salvare nella scheda in uso)</translation>
    </message>
    <message>
        <location filename="../src/gui/actiondialog.cpp" line="275"></location>
        <source>Command saved</source>
        <translation>Il comando è stato salvato</translation>
    </message>
    <message>
        <location filename="../src/gui/actiondialog.cpp" line="276"></location>
        <source>Command was saved and can be accessed from item menu.
You can set up the command in preferences.</source>
        <translation>Il comando è stato salvato e può essere visualizzato dal menu dell'elemento.
Potete impostare il comando nelle preferenze.</translation>
    </message>
</context>
<context>
    <name>ActionHandler</name>
    <message>
        <source>Co&amp;mmands</source>
        <translation type="vanished">Co&amp;mandi</translation>
    </message>
    <message>
        <source>Executing: %1</source>
        <translation type="vanished">Esecuzione in corso di: %1</translation>
    </message>
    <message>
        <source>KILL</source>
        <translation type="vanished">TERMINA</translation>
    </message>
    <message>
        <source>&lt;b&gt;COMMAND:&lt;/b&gt;</source>
        <translation type="vanished">&lt;b&gt;COMANDO:&lt;/b&gt;</translation>
    </message>
    <message>
        <source>&lt;b&gt;INPUT:&lt;/b&gt;</source>
        <translation type="obsolete">&lt;b&gt;INPUT:&lt;/b&gt;</translation>
    </message>
    <message>
<<<<<<< HEAD
        <location filename="../src/gui/actionhandler.cpp" line="120"/>
=======
        <location filename="../src/gui/actionhandler.cpp" line="125"></location>
>>>>>>> ab515b04
        <source>Error: %1
</source>
        <translation>Errore: %1
</translation>
    </message>
    <message>
<<<<<<< HEAD
        <location filename="../src/gui/actionhandler.cpp" line="123"/>
=======
        <location filename="../src/gui/actionhandler.cpp" line="128"></location>
>>>>>>> ab515b04
        <source>Exit code: %1
</source>
        <translation>Codice in uscita: %1
</translation>
    </message>
    <message>
<<<<<<< HEAD
        <location filename="../src/gui/actionhandler.cpp" line="143"/>
=======
        <location filename="../src/gui/actionhandler.cpp" line="148"></location>
>>>>>>> ab515b04
        <source>Command %1</source>
        <translation>Comando %1</translation>
    </message>
</context>
<context>
    <name>AddCommandDialog</name>
    <message>
        <location filename="../src/ui/addcommanddialog.ui" line="14"></location>
        <source>CopyQ Add Commands</source>
        <translation type="unfinished"></translation>
    </message>
    <message>
        <location filename="../src/gui/addcommanddialog.cpp" line="133"></location>
        <source>New command</source>
        <translation type="unfinished"></translation>
    </message>
    <message>
        <location filename="../src/gui/addcommanddialog.cpp" line="158"></location>
        <source>Ignore items with no or single character</source>
        <translation type="unfinished"></translation>
    </message>
    <message>
        <location filename="../src/gui/addcommanddialog.cpp" line="165"></location>
        <source>Open in &amp;Browser</source>
        <translation type="unfinished"></translation>
    </message>
    <message>
        <location filename="../src/gui/addcommanddialog.cpp" line="173"></location>
        <source>Paste as Plain Text</source>
        <translation type="unfinished"></translation>
    </message>
    <message>
        <location filename="../src/gui/addcommanddialog.cpp" line="179"></location>
        <source>Shift+Return</source>
        <translation type="unfinished"></translation>
    </message>
    <message>
        <location filename="../src/gui/addcommanddialog.cpp" line="182"></location>
        <source>Autoplay videos</source>
        <translation type="unfinished"></translation>
    </message>
    <message>
        <location filename="../src/gui/addcommanddialog.cpp" line="191"></location>
        <source>Copy URL (web address) to other tab</source>
        <translation type="unfinished"></translation>
    </message>
    <message>
        <location filename="../src/gui/addcommanddialog.cpp" line="198"></location>
        <source>Create thumbnail (needs ImageMagick)</source>
        <translation type="unfinished"></translation>
    </message>
    <message>
        <location filename="../src/gui/addcommanddialog.cpp" line="206"></location>
        <source>Create QR Code from URL (needs qrencode)</source>
        <translation type="unfinished"></translation>
    </message>
    <message>
        <location filename="../src/gui/addcommanddialog.cpp" line="215"></location>
        <source>Add to &amp;TODO tab</source>
        <translation type="unfinished"></translation>
    </message>
    <message>
        <location filename="../src/gui/addcommanddialog.cpp" line="222"></location>
        <source>Move to &amp;TODO tab</source>
        <translation type="unfinished"></translation>
    </message>
    <message>
        <location filename="../src/gui/addcommanddialog.cpp" line="230"></location>
        <source>Ignore copied files</source>
        <translation type="unfinished"></translation>
    </message>
    <message>
        <location filename="../src/gui/addcommanddialog.cpp" line="238"></location>
        <source>Ignore *"Password"* window</source>
        <translation type="unfinished"></translation>
    </message>
    <message>
        <location filename="../src/gui/addcommanddialog.cpp" line="239"></location>
        <source>Password</source>
        <translation type="unfinished"></translation>
    </message>
    <message>
        <location filename="../src/gui/addcommanddialog.cpp" line="247"></location>
        <source>Move to Trash</source>
        <translation type="unfinished"></translation>
    </message>
    <message>
        <location filename="../src/gui/addcommanddialog.cpp" line="250"></location>
        <source>(trash)</source>
        <translation type="unfinished"></translation>
    </message>
</context>
<context>
    <name>ClientSocket</name>
    <message>
        <location filename="../src/common/clientsocket.cpp" line="189"></location>
        <location filename="../src/common/clientsocket.cpp" line="247"></location>
        <source>Failed to read message from client!</source>
        <translation>Impossibile leggere il messaggio dal client!</translation>
    </message>
</context>
<context>
    <name>ClipboardBrowser</name>
    <message>
        <location filename="../src/gui/clipboardbrowser.cpp" line="508"></location>
        <source>Searching %p%...</source>
        <comment>Text in progress bar for searching/filtering items; %p is amount in percent</comment>
        <translation>Ricerca in corso %p%...</translation>
    </message>
    <message>
        <location filename="../src/gui/clipboardbrowser.cpp" line="1805"></location>
        <source>Discard Changes?</source>
        <translation>Tralasciare le modifiche?</translation>
    </message>
    <message>
        <location filename="../src/gui/clipboardbrowser.cpp" line="1806"></location>
        <source>Do you really want to &lt;strong&gt;discard changes&lt;/strong&gt;?</source>
        <translation>Volete veramente &lt;strong&gt;tralasciare le modifiche&lt;/strong&gt;?</translation>
    </message>
</context>
<context>
    <name>ClipboardClient</name>
    <message>
        <location filename="../src/app/clipboardclient.cpp" line="49"></location>
        <source>Cannot connect to server! Start CopyQ server first.</source>
        <translation>Impossibile connettersi al server! Prima avviate CopyQ dal server.</translation>
    </message>
    <message>
<<<<<<< HEAD
        <location filename="../src/app/clipboardclient.cpp" line="83"/>
=======
        <location filename="../src/app/clipboardclient.cpp" line="86"></location>
>>>>>>> ab515b04
        <source>Connection lost!</source>
        <translation>Connessione perduta!</translation>
    </message>
</context>
<context>
    <name>ClipboardDialog</name>
    <message>
        <location filename="../src/ui/clipboarddialog.ui" line="20"></location>
        <source>CopyQ Clipboard Content</source>
        <translation>Contenuto dgli appunti di CopyQ</translation>
    </message>
    <message>
        <location filename="../src/ui/clipboarddialog.ui" line="73"></location>
        <source>&amp;Formats:</source>
        <translation>&amp;Formati:</translation>
    </message>
    <message>
        <location filename="../src/ui/clipboarddialog.ui" line="112"></location>
        <source>C&amp;ontent:</source>
        <translation>C&amp;ontenuto:</translation>
    </message>
    <message>
        <location filename="../src/ui/clipboarddialog.ui" line="146"></location>
        <source>Remove Format</source>
        <translation>Rimuovi il formato</translation>
    </message>
    <message>
        <location filename="../src/gui/clipboarddialog.cpp" line="53"></location>
        <source>CopyQ Item Content</source>
        <translation>Contenuto dell'elemento di CopyQ</translation>
    </message>
    <message>
        <location filename="../src/gui/clipboarddialog.cpp" line="83"></location>
        <source>&lt;strong&gt;Size:&lt;/strong&gt; %1 bytes</source>
        <comment>Size of data in bytes</comment>
        <translation type="unfinished"></translation>
    </message>
    <message>
        <source>&lt;strong&gt; mime:&lt;/strong&gt; %1 &lt;strong&gt;size:&lt;/strong&gt; %2 bytes</source>
        <translation type="vanished">&lt;strong&gt; mime:&lt;/strong&gt; %1 &lt;strong&gt;dimensioni:&lt;/strong&gt; %2 bytes</translation>
    </message>
</context>
<context>
    <name>ClipboardMonitor</name>
    <message>
        <source>Cannot access clipboard data!</source>
        <translation type="vanished">Impossibile accedere ai dati degli appunti!</translation>
    </message>
</context>
<context>
    <name>ClipboardServer</name>
    <message>
        <source>Clipboard Monitor: Terminating</source>
        <translation type="vanished">Monitor degli appunti: Terminazione in corso</translation>
    </message>
    <message>
        <source>Clipboard Monitor: Terminated</source>
        <translation type="vanished">Monitor degli appunti: Terminato</translation>
    </message>
    <message>
        <location filename="../src/app/clipboardserver.cpp" line="118"></location>
        <source>CopyQ server is already running.</source>
        <translation type="unfinished"></translation>
    </message>
    <message>
        <location filename="../src/app/clipboardserver.cpp" line="306"></location>
        <source>Cancel Active Commands</source>
        <translation>Annulla i comandi attivi</translation>
    </message>
    <message>
        <location filename="../src/app/clipboardserver.cpp" line="307"></location>
        <source>Cancel active commands and exit?</source>
        <translation>Annullare i comandi attivi ed uscire?</translation>
    </message>
    <message>
        <location filename="../src/app/clipboardserver.cpp" line="310"></location>
        <source>Cancel Exiting</source>
        <translation>Annulla l'uscita</translation>
    </message>
    <message>
        <location filename="../src/app/clipboardserver.cpp" line="311"></location>
        <source>Exit Anyway</source>
        <translation>Esci comunque</translation>
    </message>
    <message>
        <source>Failed to read message from monitor.</source>
        <translation type="vanished">Impossibile leggere i messaggi dal monitor.</translation>
    </message>
</context>
<context>
    <name>CommandDialog</name>
    <message>
        <location filename="../src/ui/commanddialog.ui" line="14"></location>
        <source>CopyQ Commands</source>
        <translation type="unfinished"></translation>
    </message>
    <message>
        <location filename="../src/ui/commanddialog.ui" line="26"></location>
        <source>Define new commands that can be either invoked automatically on new clipboard content or by user from menu or using system shortcut.</source>
        <translation type="unfinished"></translation>
    </message>
    <message>
        <location filename="../src/ui/commanddialog.ui" line="38"></location>
        <source>&amp;Find:</source>
        <translation type="unfinished"></translation>
    </message>
    <message>
        <location filename="../src/ui/commanddialog.ui" line="62"></location>
        <source>&amp;Load Commands...</source>
        <translation type="unfinished"></translation>
    </message>
    <message>
        <location filename="../src/ui/commanddialog.ui" line="72"></location>
        <source>Sa&amp;ve Selected Commands...</source>
        <translation type="unfinished"></translation>
    </message>
    <message>
        <location filename="../src/ui/commanddialog.ui" line="82"></location>
        <source>Copy Selected [Ctrl+C]</source>
        <translation type="unfinished"></translation>
    </message>
    <message>
        <location filename="../src/ui/commanddialog.ui" line="92"></location>
        <source>Paste Commands [Ctrl+V]</source>
        <translation type="unfinished"></translation>
    </message>
    <message>
        <location filename="../src/gui/commanddialog.cpp" line="329"></location>
        <source>Unsaved Changes</source>
        <translation type="unfinished"></translation>
    </message>
    <message>
        <location filename="../src/gui/commanddialog.cpp" line="329"></location>
        <source>Command dialog has unsaved changes.</source>
        <translation type="unfinished"></translation>
    </message>
    <message>
        <location filename="../src/gui/commanddialog.cpp" line="416"></location>
        <source>Open Files with Commands</source>
        <translation type="unfinished"></translation>
    </message>
    <message>
        <location filename="../src/gui/commanddialog.cpp" line="417"></location>
        <source>Commands (*.ini);; CopyQ Configuration (copyq.conf copyq-*.conf)</source>
        <translation type="unfinished"></translation>
    </message>
    <message>
        <location filename="../src/gui/commanddialog.cpp" line="426"></location>
        <source>Save Selected Commands</source>
        <translation type="unfinished"></translation>
    </message>
    <message>
        <location filename="../src/gui/commanddialog.cpp" line="427"></location>
        <source>Commands (*.ini)</source>
        <translation type="unfinished"></translation>
    </message>
</context>
<context>
    <name>CommandHelpButton</name>
    <message>
        <location filename="../src/gui/commandhelpbutton.cpp" line="126"></location>
        <source>Show command help (F1)</source>
        <translation type="unfinished"></translation>
    </message>
    <message>
        <location filename="../src/gui/commandhelpbutton.cpp" line="65"></location>
        <source>Command contains list of programs with arguments which will be executed. For example:</source>
        <translation type="unfinished"></translation>
    </message>
    <message>
        <location filename="../src/gui/commandhelpbutton.cpp" line="69"></location>
        <source>Program argument %1 will be substituted for item text, and %2 through %9 for texts captured by regular expression.</source>
        <translation type="unfinished"></translation>
    </message>
    <message>
        <location filename="../src/gui/commandhelpbutton.cpp" line="73"></location>
        <source>Character %1 can be used to pass standard output to the next program.</source>
        <translation type="unfinished"></translation>
    </message>
    <message>
        <location filename="../src/gui/commandhelpbutton.cpp" line="79"></location>
        <source>Following syntax can be used to pass rest of the command as single parameter.</source>
        <translation type="unfinished"></translation>
    </message>
    <message>
        <location filename="../src/gui/commandhelpbutton.cpp" line="82"></location>
        <source>This gives same output as %1 but is more useful for longer commands.</source>
        <translation type="unfinished"></translation>
    </message>
    <message>
        <location filename="../src/gui/commandhelpbutton.cpp" line="89"></location>
        <source>Functions listed below can be used as in following commands.</source>
        <translation type="unfinished"></translation>
    </message>
    <message>
        <location filename="../src/gui/commandhelpbutton.cpp" line="90"></location>
        <source>&amp;clipboard</source>
        <comment>Example tab name</comment>
        <translation type="unfinished"></translation>
    </message>
</context>
<context>
    <name>CommandWidget</name>
    <message>
        <location filename="../src/ui/commandwidget.ui" line="31"></location>
        <source>&amp;Name:</source>
        <translation>&amp;Nome:</translation>
    </message>
    <message>
        <location filename="../src/ui/commandwidget.ui" line="41"></location>
        <source>Command name shown in menu</source>
        <translation>Nome del comando visualizzato nel menu</translation>
    </message>
    <message>
        <location filename="../src/ui/commandwidget.ui" line="53"></location>
        <source>Type of Action</source>
        <translation>Tipo di azione</translation>
    </message>
    <message>
        <location filename="../src/ui/commandwidget.ui" line="74"></location>
        <source>Run the command automatically if clipboard has new content</source>
        <translation>Esegui automaticamente il comando se ci sono nuovi contenuti degli appunti</translation>
    </message>
    <message>
        <location filename="../src/ui/commandwidget.ui" line="77"></location>
        <source>Auto&amp;matic</source>
        <translation>Auto&amp;matico</translation>
    </message>
    <message>
<<<<<<< HEAD
        <location filename="../src/ui/commandwidget.ui" line="86"/>
=======
        <location filename="../src/ui/commandwidget.ui" line="84"></location>
>>>>>>> ab515b04
        <source>Show command in context menu of matching items</source>
        <translation>Visualizza il comando nel menu contestuale degli elementi corrispondenti</translation>
    </message>
    <message>
<<<<<<< HEAD
        <location filename="../src/ui/commandwidget.ui" line="89"/>
=======
        <location filename="../src/ui/commandwidget.ui" line="87"></location>
>>>>>>> ab515b04
        <source>In M&amp;enu</source>
        <translation>Nel m&amp;enu</translation>
    </message>
    <message>
<<<<<<< HEAD
        <location filename="../src/ui/commandwidget.ui" line="136"/>
=======
        <location filename="../src/ui/commandwidget.ui" line="96"></location>
>>>>>>> ab515b04
        <source>&amp;Global Shortcut:</source>
        <translation>&amp;Scorciatoia globale:</translation>
    </message>
    <message>
<<<<<<< HEAD
        <location filename="../src/ui/commandwidget.ui" line="171"/>
=======
        <location filename="../src/ui/commandwidget.ui" line="131"></location>
>>>>>>> ab515b04
        <source>Match Items</source>
        <translation>Confronta elementi</translation>
    </message>
    <message>
<<<<<<< HEAD
        <location filename="../src/ui/commandwidget.ui" line="195"/>
=======
        <location filename="../src/ui/commandwidget.ui" line="155"></location>
>>>>>>> ab515b04
        <source>Data of this MIME type will be sent to standard input of command.
Leave empty to disable this.</source>
        <translation>I dati di questo tipo di MIME verranno inviati al comando standard di input.
Lasciare vuoto per disabilitare.</translation>
    </message>
    <message>
<<<<<<< HEAD
        <location filename="../src/ui/commandwidget.ui" line="206"/>
=======
        <location filename="../src/ui/commandwidget.ui" line="166"></location>
>>>>>>> ab515b04
        <source>F&amp;ormat:</source>
        <translation type="unfinished"></translation>
    </message>
    <message>
<<<<<<< HEAD
        <location filename="../src/ui/commandwidget.ui" line="291"/>
=======
        <location filename="../src/ui/commandwidget.ui" line="251"></location>
>>>>>>> ab515b04
        <source>Comman&amp;d</source>
        <translation type="unfinished"></translation>
    </message>
    <message>
<<<<<<< HEAD
        <location filename="../src/ui/commandwidget.ui" line="330"/>
=======
        <location filename="../src/ui/commandwidget.ui" line="290"></location>
>>>>>>> ab515b04
        <source>Co&amp;py to tab:</source>
        <translation type="unfinished"></translation>
    </message>
    <message>
<<<<<<< HEAD
        <location filename="../src/ui/commandwidget.ui" line="388"/>
=======
        <location filename="../src/ui/commandwidget.ui" line="348"></location>
>>>>>>> ab515b04
        <source>Hide window after command is activated from context menu of an item</source>
        <translation type="unfinished"></translation>
    </message>
    <message>
        <location filename="../src/ui/commandwidget.ui" line="437"></location>
        <source>Change item, don't create any new items</source>
        <translation type="unfinished"></translation>
    </message>
    <message>
        <location filename="../src/ui/commandwidget.ui" line="440"></location>
        <source>Tr&amp;ansform</source>
        <translation type="unfinished"></translation>
    </message>
    <message>
        <location filename="../src/ui/commandwidget.ui" line="467"></location>
        <source>Create items from standard output of the program (leave empty to disable)</source>
        <translation type="unfinished"></translation>
    </message>
    <message>
        <source>&amp;Format:</source>
        <translation type="vanished">&amp;Formato:</translation>
    </message>
    <message>
<<<<<<< HEAD
        <location filename="../src/ui/commandwidget.ui" line="216"/>
=======
        <location filename="../src/ui/commandwidget.ui" line="176"></location>
>>>>>>> ab515b04
        <source>&lt;p&gt;Use command only for items copied to clipboard from window with title text that matches this regular expression (leave empty to match any window). On OS X, this contains the applicaton name followed by a dash (&amp;quot;-&amp;quot;) then the window title. E.g. &amp;quot;Safari - GitHub&amp;quot;.&lt;/p&gt;</source>
        <translation>&lt;p&gt;Usa il comando solo per gli elementi con il testo del titolo che combacia con questa espressione regolare (lasciare vuoto per la corrispondenza con qualunque finestra). Su OS X, questo contiene il nome del programma seguito da un trattino (&amp;quot;-&amp;quot;) poi il titolo della finestra. Ad es. &amp;quot;Safari - GitHub&amp;quot;.&lt;/p&gt;</translation>
    </message>
    <message>
<<<<<<< HEAD
        <location filename="../src/ui/commandwidget.ui" line="223"/>
=======
        <location filename="../src/ui/commandwidget.ui" line="183"></location>
>>>>>>> ab515b04
        <source>&amp;Window:</source>
        <translation>&amp;Finestra:</translation>
    </message>
    <message>
<<<<<<< HEAD
        <location filename="../src/ui/commandwidget.ui" line="233"/>
        <source>&lt;p&gt;Use command only for items whose text match this regular expression (leave empty to match anything).&lt;/p&gt;&lt;p&gt;&lt;span style=&quot; font-weight:600;&quot;&gt;Examples:&lt;/span&gt;&lt;/p&gt;&lt;p&gt;  Match URL    &lt;span style=&quot; font-weight:600;&quot;&gt;^(https?|ftp)://&lt;/span&gt;&lt;/p&gt;&lt;p&gt;  Match PDF filenames    &lt;span style=&quot; font-weight:600;&quot;&gt;\.pdf$&lt;/span&gt;&lt;/p&gt;&lt;p&gt;  Match single character    &lt;span style=&quot; font-weight:600;&quot;&gt;^.$&lt;/span&gt;&lt;/p&gt;&lt;p&gt;  Match remote multimedia    &lt;span style=&quot; font-weight:600;&quot;&gt;^http://.*\.(ogv|vlc|mp4|mp3)$&lt;/span&gt;&lt;/p&gt;</source>
        <translation type="unfinished"></translation>
    </message>
    <message>
        <location filename="../src/ui/commandwidget.ui" line="246"/>
=======
        <location filename="../src/ui/commandwidget.ui" line="193"></location>
        <source>&lt;p&gt;Use command only for items whose text match this regular expression (leave empty to match anything).&lt;/p&gt;&lt;p&gt;&lt;span style=" font-weight:600;"&gt;Examples:&lt;/span&gt;&lt;/p&gt;&lt;p&gt;  Match URL    &lt;span style=" font-weight:600;"&gt;^(https?|ftp)://&lt;/span&gt;&lt;/p&gt;&lt;p&gt;  Match PDF filenames    &lt;span style=" font-weight:600;"&gt;\.pdf$&lt;/span&gt;&lt;/p&gt;&lt;p&gt;  Match single character    &lt;span style=" font-weight:600;"&gt;^.$&lt;/span&gt;&lt;/p&gt;&lt;p&gt;  Match remote multimedia    &lt;span style=" font-weight:600;"&gt;^http://.*\.(ogv|vlc|mp4|mp3)$&lt;/span&gt;&lt;/p&gt;</source>
        <translation type="unfinished"></translation>
    </message>
    <message>
        <location filename="../src/ui/commandwidget.ui" line="206"></location>
>>>>>>> ab515b04
        <source>&amp;Content:</source>
        <translation type="unfinished"></translation>
    </message>
    <message>
<<<<<<< HEAD
        <location filename="../src/ui/commandwidget.ui" line="256"/>
=======
        <location filename="../src/ui/commandwidget.ui" line="216"></location>
>>>>>>> ab515b04
        <source>&amp;Filter:</source>
        <translation type="unfinished"></translation>
    </message>
    <message>
<<<<<<< HEAD
        <location filename="../src/ui/commandwidget.ui" line="266"/>
=======
        <location filename="../src/ui/commandwidget.ui" line="226"></location>
>>>>>>> ab515b04
        <source>&lt;p&gt;Use commands only if filter command succeeds.&lt;/p&gt;

&lt;p&gt;Item text is passed to &lt;b&gt;standard input&lt;/b&gt; of the filter command. The item is &lt;b&gt;matched only if the filter command exit code is 0&lt;/b&gt;.&lt;/p&gt;

&lt;p&gt;Use &lt;b&gt;%1&lt;/b&gt; for item text passed as argument and &lt;b&gt;%2&lt;/b&gt; to &lt;b&gt;%9&lt;/b&gt; for arguments captured by regular expression (parts enclosed in parentheses).&lt;/p&gt;

&lt;p&gt;Use &lt;b&gt;|&lt;/b&gt; to chain commands (pass standard output to next command).&lt;/p&gt;</source>
        <translation type="unfinished"></translation>
    </message>
    <message>
<<<<<<< HEAD
        <location filename="../src/ui/commandwidget.ui" line="307"/>
=======
        <location filename="../src/ui/commandwidget.ui" line="267"></location>
>>>>>>> ab515b04
        <source>Action</source>
        <translation type="unfinished"></translation>
    </message>
    <message>
<<<<<<< HEAD
        <location filename="../src/ui/commandwidget.ui" line="340"/>
=======
        <location filename="../src/ui/commandwidget.ui" line="300"></location>
>>>>>>> ab515b04
        <source>Name of tab to copy new items into (leave empty not to copy)</source>
        <translation type="unfinished"></translation>
    </message>
    <message>
<<<<<<< HEAD
        <location filename="../src/ui/commandwidget.ui" line="352"/>
=======
        <location filename="../src/ui/commandwidget.ui" line="312"></location>
>>>>>>> ab515b04
        <source>Remove matching item

Note: If this is applied automatically, no other automatic commands are executed.</source>
        <translation type="unfinished"></translation>
    </message>
    <message>
<<<<<<< HEAD
        <location filename="../src/ui/commandwidget.ui" line="357"/>
=======
        <location filename="../src/ui/commandwidget.ui" line="317"></location>
>>>>>>> ab515b04
        <source>&amp;Remove Item</source>
        <translation type="unfinished"></translation>
    </message>
    <message>
<<<<<<< HEAD
        <location filename="../src/ui/commandwidget.ui" line="367"/>
=======
        <location filename="../src/ui/commandwidget.ui" line="327"></location>
>>>>>>> ab515b04
        <source>Menu Action</source>
        <translation type="unfinished"></translation>
    </message>
    <message>
<<<<<<< HEAD
        <location filename="../src/ui/commandwidget.ui" line="391"/>
=======
        <location filename="../src/ui/commandwidget.ui" line="351"></location>
>>>>>>> ab515b04
        <source>&amp;Hide main window after activation</source>
        <translation type="unfinished"></translation>
    </message>
    <message>
<<<<<<< HEAD
        <location filename="../src/ui/commandwidget.ui" line="102"/>
=======
        <location filename="../src/ui/commandwidget.ui" line="366"></location>
>>>>>>> ab515b04
        <source>&amp;Shortcut:</source>
        <translation type="unfinished"></translation>
    </message>
    <message>
        <location filename="../src/ui/commandwidget.ui" line="401"></location>
        <source>Command options</source>
        <translation type="unfinished"></translation>
    </message>
    <message>
        <location filename="../src/ui/commandwidget.ui" line="427"></location>
        <source>Show action dialog before executing the command</source>
        <translation type="unfinished"></translation>
    </message>
    <message>
        <location filename="../src/ui/commandwidget.ui" line="430"></location>
        <source>&amp;Wait</source>
        <translation type="unfinished"></translation>
    </message>
    <message>
        <location filename="../src/ui/commandwidget.ui" line="457"></location>
        <source>O&amp;utput:</source>
        <translation type="unfinished"></translation>
    </message>
    <message>
        <source>Create items from standard output of the program (leave empty to disable).</source>
        <translation type="obsolete">Crea elementi dall'output standard del programma (lasciare vuoto per disabilitare).</translation>
    </message>
    <message>
        <location filename="../src/ui/commandwidget.ui" line="477"></location>
        <source>&amp;Separator:</source>
        <translation type="unfinished"></translation>
    </message>
    <message>
        <location filename="../src/ui/commandwidget.ui" line="487"></location>
        <source>Separator to match for splitting the output to multiple items</source>
        <translation type="unfinished"></translation>
    </message>
    <message>
        <location filename="../src/ui/commandwidget.ui" line="490"></location>
        <source>\n</source>
        <translation type="unfinished">\n</translation>
    </message>
    <message>
        <location filename="../src/ui/commandwidget.ui" line="497"></location>
        <source>Output &amp;tab:</source>
        <translation type="unfinished">Scheda &amp;output:</translation>
    </message>
    <message>
        <location filename="../src/ui/commandwidget.ui" line="507"></location>
        <source>Save items in tab with given name (leave empty to save in first tab)</source>
        <translation type="unfinished"></translation>
    </message>
</context>
<context>
    <name>ConfigTabAppearance</name>
    <message>
        <location filename="../src/ui/configtabappearance.ui" line="62"></location>
        <source>Background</source>
        <translation type="unfinished"></translation>
    </message>
    <message>
        <location filename="../src/ui/configtabappearance.ui" line="69"></location>
        <source>Notes</source>
        <translation type="unfinished"></translation>
    </message>
    <message>
        <location filename="../src/ui/configtabappearance.ui" line="104"></location>
        <source>Found</source>
        <translation type="unfinished"></translation>
    </message>
    <message>
        <location filename="../src/ui/configtabappearance.ui" line="111"></location>
        <source>Selected</source>
        <translation type="unfinished"></translation>
    </message>
    <message>
        <location filename="../src/ui/configtabappearance.ui" line="174"></location>
        <source>Number</source>
        <translation type="unfinished"></translation>
    </message>
    <message>
        <location filename="../src/ui/configtabappearance.ui" line="181"></location>
        <source>Normal</source>
        <translation type="unfinished"></translation>
    </message>
    <message>
        <location filename="../src/ui/configtabappearance.ui" line="188"></location>
        <source>Editor</source>
        <translation type="unfinished"></translation>
    </message>
    <message>
        <location filename="../src/ui/configtabappearance.ui" line="195"></location>
        <source>Font</source>
        <translation type="unfinished"></translation>
    </message>
    <message>
        <location filename="../src/ui/configtabappearance.ui" line="223"></location>
        <source>Alternate</source>
        <translation type="unfinished"></translation>
    </message>
    <message>
        <location filename="../src/ui/configtabappearance.ui" line="230"></location>
        <source>Foreground</source>
        <translation type="unfinished"></translation>
    </message>
    <message>
        <location filename="../src/ui/configtabappearance.ui" line="251"></location>
        <source>Notification</source>
        <translation type="unfinished"></translation>
    </message>
    <message>
        <location filename="../src/ui/configtabappearance.ui" line="283"></location>
        <source>Show &amp;Number</source>
        <translation type="unfinished"></translation>
    </message>
    <message>
        <location filename="../src/ui/configtabappearance.ui" line="290"></location>
        <source>Show scrollbars</source>
        <translation type="unfinished"></translation>
    </message>
    <message>
        <location filename="../src/ui/configtabappearance.ui" line="293"></location>
        <source>S&amp;crollbars</source>
        <translation type="unfinished"></translation>
    </message>
    <message>
        <location filename="../src/ui/configtabappearance.ui" line="300"></location>
        <source>Use icons from desktop environment whenever possible</source>
        <translation type="unfinished"></translation>
    </message>
    <message>
        <location filename="../src/ui/configtabappearance.ui" line="319"></location>
        <source>S&amp;et colors for tabs, tool bar and menus</source>
        <translation type="unfinished"></translation>
    </message>
    <message>
        <location filename="../src/ui/configtabappearance.ui" line="303"></location>
        <source>S&amp;ystem Icons</source>
        <translation type="unfinished"></translation>
    </message>
    <message>
        <location filename="../src/ui/configtabappearance.ui" line="310"></location>
        <source>&amp;Antialias</source>
        <translation type="unfinished"></translation>
    </message>
    <message>
        <location filename="../src/ui/configtabappearance.ui" line="341"></location>
        <source>&amp;Reset Theme</source>
        <translation type="unfinished"></translation>
    </message>
    <message>
        <location filename="../src/ui/configtabappearance.ui" line="348"></location>
        <source>Theme:</source>
        <translation type="unfinished"></translation>
    </message>
    <message>
        <location filename="../src/ui/configtabappearance.ui" line="355"></location>
        <source>&amp;Load Theme</source>
        <translation type="unfinished"></translation>
    </message>
    <message>
        <location filename="../src/ui/configtabappearance.ui" line="362"></location>
        <source>&amp;Save Theme</source>
        <translation type="unfinished"></translation>
    </message>
    <message>
        <location filename="../src/ui/configtabappearance.ui" line="369"></location>
        <source>Edit current theme in external editor</source>
        <translation type="unfinished"></translation>
    </message>
    <message>
        <location filename="../src/ui/configtabappearance.ui" line="372"></location>
        <source>E&amp;dit Theme</source>
        <translation type="unfinished"></translation>
    </message>
    <message>
        <location filename="../src/ui/configtabappearance.ui" line="393"></location>
        <source>Preview:</source>
        <translation type="unfinished"></translation>
    </message>
    <message>
        <location filename="../src/gui/configtabappearance.cpp" line="182"></location>
        <source>item</source>
        <comment>Search expression in preview in Appearance tab.</comment>
        <translation type="unfinished"></translation>
    </message>
    <message>
        <location filename="../src/gui/configtabappearance.cpp" line="186"></location>
        <source>Search string is %1.</source>
        <translation type="unfinished"></translation>
    </message>
    <message>
        <location filename="../src/gui/configtabappearance.cpp" line="187"></location>
        <source>Select an item and
press F2 to edit.</source>
        <translation type="unfinished"></translation>
    </message>
    <message>
        <location filename="../src/gui/configtabappearance.cpp" line="189"></location>
        <source>Select items and move them with
CTRL and up or down key.</source>
        <translation type="unfinished"></translation>
    </message>
    <message>
        <location filename="../src/gui/configtabappearance.cpp" line="191"></location>
        <source>Remove item with Delete key.</source>
        <translation type="unfinished"></translation>
    </message>
    <message>
        <location filename="../src/gui/configtabappearance.cpp" line="193"></location>
        <source>Example item %1</source>
        <translation type="unfinished"></translation>
    </message>
    <message>
        <location filename="../src/gui/configtabappearance.cpp" line="198"></location>
        <source>Some random notes (Shift+F2 to edit)</source>
        <translation type="unfinished"></translation>
    </message>
    <message>
        <location filename="../src/gui/configtabappearance.cpp" line="488"></location>
        <source>Open Theme File</source>
        <translation type="unfinished"></translation>
    </message>
    <message>
        <location filename="../src/gui/configtabappearance.cpp" line="500"></location>
        <source>Save Theme File As</source>
        <translation type="unfinished"></translation>
    </message>
    <message>
        <location filename="../src/gui/configtabappearance.cpp" line="522"></location>
        <source>No External Editor</source>
        <translation type="unfinished"></translation>
    </message>
    <message>
        <location filename="../src/gui/configtabappearance.cpp" line="523"></location>
        <source>Set external editor command first!</source>
        <translation type="unfinished"></translation>
    </message>
    <message>
        <location filename="../src/gui/configtabappearance.cpp" line="748"></location>
        <source>Abc</source>
        <comment>Preview text for font settings in appearance dialog</comment>
        <translation type="unfinished"></translation>
    </message>
</context>
<context>
    <name>ConfigTabShortcuts</name>
    <message>
        <location filename="../src/gui/configtabshortcuts.cpp" line="81"></location>
        <source>&amp;New Item</source>
        <translation type="unfinished"></translation>
    </message>
    <message>
        <location filename="../src/gui/configtabshortcuts.cpp" line="83"></location>
        <source>&amp;Import Tab...</source>
        <translation type="unfinished"></translation>
    </message>
    <message>
        <location filename="../src/gui/configtabshortcuts.cpp" line="83"></location>
        <source>Ctrl+I</source>
        <translation type="unfinished"></translation>
    </message>
    <message>
        <location filename="../src/gui/configtabshortcuts.cpp" line="85"></location>
        <source>&amp;Export Tab...</source>
        <translation type="unfinished"></translation>
    </message>
    <message>
        <location filename="../src/gui/configtabshortcuts.cpp" line="87"></location>
        <source>&amp;Preferences...</source>
        <translation type="unfinished"></translation>
    </message>
    <message>
        <location filename="../src/gui/configtabshortcuts.cpp" line="87"></location>
        <location filename="../src/tests/tests.cpp" line="1458"></location>
        <source>Ctrl+P</source>
        <translation type="unfinished"></translation>
    </message>
    <message>
        <location filename="../src/gui/configtabshortcuts.cpp" line="91"></location>
        <source>C&amp;ommands/Global Shortcuts...</source>
        <translation type="unfinished"></translation>
    </message>
    <message>
        <location filename="../src/gui/configtabshortcuts.cpp" line="93"></location>
        <source>C&amp;ommands...</source>
        <translation type="unfinished"></translation>
    </message>
    <message>
        <location filename="../src/gui/configtabshortcuts.cpp" line="95"></location>
        <source>F6</source>
        <translation type="unfinished">F6</translation>
    </message>
    <message>
        <location filename="../src/gui/configtabshortcuts.cpp" line="97"></location>
        <source>Show &amp;Clipboard Content</source>
        <translation type="unfinished"></translation>
    </message>
    <message>
        <location filename="../src/gui/configtabshortcuts.cpp" line="98"></location>
        <source>Ctrl+Shift+C</source>
        <translation type="unfinished"></translation>
    </message>
    <message>
        <location filename="../src/gui/configtabshortcuts.cpp" line="99"></location>
        <source>&amp;Toggle Clipboard Storing</source>
        <translation type="unfinished"></translation>
    </message>
    <message>
        <location filename="../src/gui/configtabshortcuts.cpp" line="100"></location>
        <source>Ctrl+Shift+X</source>
        <translation type="unfinished"></translation>
    </message>
    <message>
        <location filename="../src/gui/configtabshortcuts.cpp" line="101"></location>
        <source>P&amp;rocess Manager</source>
        <translation type="unfinished"></translation>
    </message>
    <message>
        <location filename="../src/gui/configtabshortcuts.cpp" line="102"></location>
        <source>Ctrl+Shift+Z</source>
        <translation type="unfinished"></translation>
    </message>
    <message>
        <location filename="../src/gui/configtabshortcuts.cpp" line="103"></location>
        <source>E&amp;xit</source>
        <translation type="unfinished"></translation>
    </message>
    <message>
        <location filename="../src/gui/configtabshortcuts.cpp" line="103"></location>
        <source>Ctrl+Q</source>
        <translation type="unfinished"></translation>
    </message>
    <message>
        <location filename="../src/gui/configtabshortcuts.cpp" line="106"></location>
        <source>&amp;Sort Selected Items</source>
        <translation type="unfinished"></translation>
    </message>
    <message>
        <location filename="../src/gui/configtabshortcuts.cpp" line="107"></location>
        <source>Ctrl+Shift+S</source>
        <translation type="unfinished"></translation>
    </message>
    <message>
        <location filename="../src/gui/configtabshortcuts.cpp" line="109"></location>
        <source>&amp;Reverse Selected Items</source>
        <translation type="unfinished"></translation>
    </message>
    <message>
        <location filename="../src/gui/configtabshortcuts.cpp" line="110"></location>
        <source>Ctrl+Shift+R</source>
        <translation type="unfinished"></translation>
    </message>
    <message>
        <location filename="../src/gui/configtabshortcuts.cpp" line="112"></location>
        <source>&amp;Paste Items</source>
        <translation type="unfinished"></translation>
    </message>
    <message>
        <location filename="../src/gui/configtabshortcuts.cpp" line="114"></location>
        <source>&amp;Copy Selected Items</source>
        <translation type="unfinished"></translation>
    </message>
    <message>
        <location filename="../src/gui/configtabshortcuts.cpp" line="116"></location>
        <source>&amp;Find</source>
        <translation type="unfinished"></translation>
    </message>
    <message>
        <location filename="../src/gui/configtabshortcuts.cpp" line="119"></location>
        <source>Move to &amp;Clipboard</source>
        <translation type="unfinished"></translation>
    </message>
    <message>
        <location filename="../src/gui/configtabshortcuts.cpp" line="121"></location>
        <source>&amp;Show Content...</source>
        <translation type="unfinished"></translation>
    </message>
    <message>
        <location filename="../src/gui/configtabshortcuts.cpp" line="122"></location>
        <source>F4</source>
        <translation>F4</translation>
    </message>
    <message>
        <location filename="../src/gui/configtabshortcuts.cpp" line="123"></location>
        <source>&amp;Edit</source>
        <translation type="unfinished"></translation>
    </message>
    <message>
        <location filename="../src/gui/configtabshortcuts.cpp" line="123"></location>
        <source>F2</source>
        <translation>F2</translation>
    </message>
    <message>
        <location filename="../src/gui/configtabshortcuts.cpp" line="126"></location>
        <source>Shift+F2</source>
        <translation type="unfinished"></translation>
    </message>
    <message>
        <location filename="../src/gui/configtabshortcuts.cpp" line="125"></location>
        <source>Edit &amp;Notes</source>
        <translation type="unfinished"></translation>
    </message>
    <message>
        <location filename="../src/gui/configtabshortcuts.cpp" line="127"></location>
        <source>E&amp;dit with editor</source>
        <translation type="unfinished"></translation>
    </message>
    <message>
        <location filename="../src/gui/configtabshortcuts.cpp" line="128"></location>
        <source>Ctrl+E</source>
        <translation type="unfinished"></translation>
    </message>
    <message>
        <location filename="../src/gui/configtabshortcuts.cpp" line="129"></location>
        <source>&amp;Action...</source>
        <translation type="unfinished"></translation>
    </message>
    <message>
        <location filename="../src/gui/configtabshortcuts.cpp" line="129"></location>
        <source>F5</source>
        <translation>F5</translation>
    </message>
    <message>
        <location filename="../src/gui/configtabshortcuts.cpp" line="131"></location>
        <source>Next Format</source>
        <translation type="unfinished"></translation>
    </message>
    <message>
        <location filename="../src/gui/configtabshortcuts.cpp" line="131"></location>
        <source>Ctrl+Right</source>
        <translation type="unfinished"></translation>
    </message>
    <message>
        <location filename="../src/gui/configtabshortcuts.cpp" line="133"></location>
        <source>Previous Format</source>
        <translation type="unfinished"></translation>
    </message>
    <message>
        <location filename="../src/gui/configtabshortcuts.cpp" line="133"></location>
        <source>Ctrl+Left</source>
        <translation type="unfinished"></translation>
    </message>
    <message>
        <location filename="../src/gui/configtabshortcuts.cpp" line="136"></location>
        <source>&amp;Remove</source>
        <translation type="unfinished"></translation>
    </message>
    <message>
        <location filename="../src/gui/configtabshortcuts.cpp" line="139"></location>
        <source>Move Up</source>
        <translation type="unfinished"></translation>
    </message>
    <message>
        <location filename="../src/gui/configtabshortcuts.cpp" line="140"></location>
        <source>Ctrl+Up</source>
        <translation type="unfinished"></translation>
    </message>
    <message>
        <location filename="../src/gui/configtabshortcuts.cpp" line="141"></location>
        <source>Move Down</source>
        <translation type="unfinished"></translation>
    </message>
    <message>
        <location filename="../src/gui/configtabshortcuts.cpp" line="142"></location>
        <source>Ctrl+Down</source>
        <translation type="unfinished"></translation>
    </message>
    <message>
        <location filename="../src/gui/configtabshortcuts.cpp" line="143"></location>
        <source>Move to Top</source>
        <translation type="unfinished"></translation>
    </message>
    <message>
        <location filename="../src/gui/configtabshortcuts.cpp" line="144"></location>
        <source>Ctrl+Home</source>
        <translation type="unfinished"></translation>
    </message>
    <message>
        <location filename="../src/gui/configtabshortcuts.cpp" line="145"></location>
        <source>Move to Bottom</source>
        <translation type="unfinished"></translation>
    </message>
    <message>
        <location filename="../src/gui/configtabshortcuts.cpp" line="146"></location>
        <source>Ctrl+End</source>
        <translation type="unfinished"></translation>
    </message>
    <message>
        <location filename="../src/gui/configtabshortcuts.cpp" line="148"></location>
        <source>&amp;New Tab</source>
        <translation type="unfinished"></translation>
    </message>
    <message>
        <location filename="../src/gui/configtabshortcuts.cpp" line="149"></location>
        <source>Ctrl+T</source>
        <translation type="unfinished"></translation>
    </message>
    <message>
        <location filename="../src/gui/configtabshortcuts.cpp" line="151"></location>
        <source>Ctrl+F2</source>
        <translation type="unfinished"></translation>
    </message>
    <message>
        <location filename="../src/gui/configtabshortcuts.cpp" line="150"></location>
        <source>R&amp;ename Tab</source>
        <translation type="unfinished"></translation>
    </message>
    <message>
        <location filename="../src/gui/configtabshortcuts.cpp" line="153"></location>
        <source>Ctrl+W</source>
        <translation type="unfinished"></translation>
    </message>
    <message>
        <location filename="../src/gui/configtabshortcuts.cpp" line="152"></location>
        <source>Re&amp;move Tab</source>
        <translation type="unfinished"></translation>
    </message>
    <message>
        <location filename="../src/gui/configtabshortcuts.cpp" line="154"></location>
        <source>&amp;Change Tab Icon</source>
        <translation type="unfinished"></translation>
    </message>
    <message>
        <location filename="../src/gui/configtabshortcuts.cpp" line="155"></location>
        <source>Ctrl+Shift+T</source>
        <translation type="unfinished"></translation>
    </message>
    <message>
        <location filename="../src/gui/configtabshortcuts.cpp" line="156"></location>
        <source>Ne&amp;xt Tab</source>
        <translation type="unfinished"></translation>
    </message>
    <message>
        <location filename="../src/gui/configtabshortcuts.cpp" line="157"></location>
        <source>Right</source>
        <translation type="unfinished"></translation>
    </message>
    <message>
        <location filename="../src/gui/configtabshortcuts.cpp" line="158"></location>
        <source>&amp;Previous Tab</source>
        <translation type="unfinished"></translation>
    </message>
    <message>
        <location filename="../src/gui/configtabshortcuts.cpp" line="159"></location>
        <source>Left</source>
        <translation type="unfinished"></translation>
    </message>
    <message>
        <location filename="../src/gui/configtabshortcuts.cpp" line="161"></location>
        <source>&amp;Help</source>
        <translation type="unfinished"></translation>
    </message>
    <message>
        <location filename="../src/ui/configtabshortcuts.ui" line="20"></location>
        <source>&amp;Custom Actions and Global Shortcuts...</source>
        <translation type="unfinished"></translation>
    </message>
</context>
<context>
    <name>ConfigurationManager</name>
    <message>
        <location filename="../src/ui/configurationmanager.ui" line="20"></location>
        <source>CopyQ Configuration</source>
        <translation type="unfinished"></translation>
    </message>
    <message>
        <location filename="../src/ui/configurationmanager.ui" line="33"></location>
        <source>&amp;General</source>
        <translation type="unfinished"></translation>
    </message>
    <message>
        <location filename="../src/ui/configurationmanager.ui" line="128"></location>
        <source>Keep main window above other windows</source>
        <translation type="unfinished"></translation>
    </message>
    <message>
        <location filename="../src/ui/configurationmanager.ui" line="141"></location>
        <source>O&amp;pen windows on current screen</source>
        <translation type="unfinished"></translation>
    </message>
    <message>
        <location filename="../src/ui/configurationmanager.ui" line="148"></location>
        <source>Confirm application exit</source>
        <translation type="unfinished"></translation>
    </message>
    <message>
        <location filename="../src/ui/configurationmanager.ui" line="151"></location>
        <source>Confirm application e&amp;xit</source>
        <translation type="unfinished"></translation>
    </message>
    <message>
        <location filename="../src/ui/configurationmanager.ui" line="161"></location>
        <source>Run the application on system startup</source>
        <translation type="unfinished"></translation>
    </message>
    <message>
        <location filename="../src/ui/configurationmanager.ui" line="164"></location>
        <source>&amp;Autostart</source>
        <translation type="unfinished"></translation>
    </message>
    <message>
        <location filename="../src/ui/configurationmanager.ui" line="171"></location>
        <source>Support for Vi navigation keys (H, J, K, L and more), slash (/) key to search</source>
        <translation type="unfinished"></translation>
    </message>
    <message>
        <location filename="../src/ui/configurationmanager.ui" line="174"></location>
        <source>&amp;Vi style navigation</source>
        <translation type="unfinished"></translation>
    </message>
    <message>
        <location filename="../src/ui/configurationmanager.ui" line="191"></location>
        <source>Clipboard Manipulation</source>
        <translation type="unfinished"></translation>
    </message>
    <message>
        <location filename="../src/ui/configurationmanager.ui" line="203"></location>
        <source>Save text selected with mouse (primary selection) in history</source>
        <translation type="unfinished"></translation>
    </message>
    <message>
        <location filename="../src/ui/configurationmanager.ui" line="206"></location>
        <source>(&amp;2) Store text selected using mouse</source>
        <translation type="unfinished"></translation>
    </message>
    <message>
        <location filename="../src/ui/configurationmanager.ui" line="216"></location>
        <source>(&amp;4) Paste mouse selection with keyboard</source>
        <translation type="unfinished"></translation>
    </message>
    <message>
        <location filename="../src/ui/configurationmanager.ui" line="223"></location>
        <source>Save clipboard in history</source>
        <translation type="unfinished"></translation>
    </message>
    <message>
        <location filename="../src/ui/configurationmanager.ui" line="226"></location>
        <source>(&amp;1) Store clipboard</source>
        <translation type="unfinished"></translation>
    </message>
    <message>
        <location filename="../src/ui/configurationmanager.ui" line="118"></location>
        <source>Break text if it's too long to fit on line</source>
        <translation type="unfinished"></translation>
    </message>
    <message>
        <location filename="../src/ui/configurationmanager.ui" line="121"></location>
        <source>Wrap l&amp;ong text</source>
        <translation type="unfinished"></translation>
    </message>
    <message>
        <location filename="../src/ui/configurationmanager.ui" line="131"></location>
        <source>Alwa&amp;ys on Top</source>
        <translation type="unfinished"></translation>
    </message>
    <message>
        <location filename="../src/ui/configurationmanager.ui" line="138"></location>
        <source>Enable to open windows on current screen. Disable to open windows where they were last closed</source>
        <translation type="unfinished"></translation>
    </message>
    <message>
        <location filename="../src/ui/configurationmanager.ui" line="181"></location>
        <source>Save and restore history of item filters</source>
        <translation type="unfinished"></translation>
    </message>
    <message>
        <location filename="../src/ui/configurationmanager.ui" line="184"></location>
        <source>Save Filter History</source>
        <translation type="unfinished"></translation>
    </message>
    <message>
        <location filename="../src/ui/configurationmanager.ui" line="213"></location>
        <source>Allow to paste mouse selections using shortcut (usually Ctrl+V or Shift+Insert)</source>
        <translation type="unfinished"></translation>
    </message>
    <message>
        <location filename="../src/ui/configurationmanager.ui" line="236"></location>
        <source>Allow to paste copied content the same way as mouse selections (usually by pressing middle mouse button)</source>
        <translation type="unfinished"></translation>
    </message>
    <message>
        <location filename="../src/ui/configurationmanager.ui" line="239"></location>
        <source>(&amp;3) Paste clipboard with mouse</source>
        <translation type="unfinished"></translation>
    </message>
    <message>
        <location filename="../src/ui/configurationmanager.ui" line="251"></location>
        <source>Layout and Transparency</source>
        <translation type="unfinished"></translation>
    </message>
    <message>
        <location filename="../src/ui/configurationmanager.ui" line="260"></location>
        <source>Show tree with tabs instead of tab bar</source>
        <translation type="unfinished"></translation>
    </message>
    <message>
        <location filename="../src/ui/configurationmanager.ui" line="263"></location>
        <source>Tab T&amp;ree</source>
        <translation type="unfinished"></translation>
    </message>
    <message>
        <location filename="../src/ui/configurationmanager.ui" line="270"></location>
        <source>&amp;Focused transparency:</source>
        <translation type="unfinished"></translation>
    </message>
    <message>
        <location filename="../src/ui/configurationmanager.ui" line="282"></location>
        <source>Transparency of main window if focused.

Note: This is not be supported on all systems.</source>
        <translation type="unfinished"></translation>
    </message>
    <message>
        <location filename="../src/ui/configurationmanager.ui" line="312"></location>
        <source>&amp;Unfocused transparency:</source>
        <translation type="unfinished"></translation>
    </message>
    <message>
        <location filename="../src/ui/configurationmanager.ui" line="324"></location>
        <source>Transparency of main window if unfocused.

Note: This is not be supported on all systems.</source>
        <translation type="unfinished"></translation>
    </message>
    <message>
        <location filename="../src/ui/configurationmanager.ui" line="354"></location>
        <source>Show number of items in tabs</source>
        <translation type="unfinished"></translation>
    </message>
    <message>
        <location filename="../src/ui/configurationmanager.ui" line="357"></location>
        <source>Sho&amp;w Item Count</source>
        <translation type="unfinished"></translation>
    </message>
    <message>
        <location filename="../src/ui/configurationmanager.ui" line="367"></location>
        <source>Show/Hide</source>
        <translation type="unfinished"></translation>
    </message>
    <message>
        <location filename="../src/ui/configurationmanager.ui" line="373"></location>
        <source>Hide tabs (press Alt key to show)</source>
        <translation type="unfinished"></translation>
    </message>
    <message>
        <location filename="../src/ui/configurationmanager.ui" line="376"></location>
        <source>Hi&amp;de tabs</source>
        <translation type="unfinished"></translation>
    </message>
    <message>
        <location filename="../src/ui/configurationmanager.ui" line="383"></location>
        <source>Hide toolbar</source>
        <translation type="unfinished"></translation>
    </message>
    <message>
        <location filename="../src/ui/configurationmanager.ui" line="386"></location>
        <source>Hide too&amp;lbar</source>
        <translation type="unfinished"></translation>
    </message>
    <message>
        <location filename="../src/ui/configurationmanager.ui" line="393"></location>
        <source>Hide tool&amp;bar labels</source>
        <translation type="unfinished"></translation>
    </message>
    <message>
        <location filename="../src/ui/configurationmanager.ui" line="400"></location>
        <source>Don't show tray icon; minimize window when closed</source>
        <translation type="unfinished"></translation>
    </message>
    <message>
        <location filename="../src/ui/configurationmanager.ui" line="403"></location>
        <source>Disabl&amp;e tray</source>
        <translation type="unfinished"></translation>
    </message>
    <message>
        <location filename="../src/ui/configurationmanager.ui" line="609"></location>
        <source>Ta&amp;b for storing clipboard:</source>
        <translation type="unfinished"></translation>
    </message>
    <message>
        <location filename="../src/ui/configurationmanager.ui" line="619"></location>
        <source>Name of tab that will automatically store new clipboard content.

Leave empty to disable automatic storing.</source>
        <translation type="unfinished"></translation>
    </message>
    <message>
        <location filename="../src/ui/configurationmanager.ui" line="651"></location>
        <source>Move item to the top of the list after it is activated</source>
        <translation type="unfinished"></translation>
    </message>
    <message>
        <location filename="../src/ui/configurationmanager.ui" line="654"></location>
        <source>Move item to the t&amp;op</source>
        <translation type="unfinished"></translation>
    </message>
    <message>
        <location filename="../src/ui/configurationmanager.ui" line="661"></location>
        <source>Close main window after item is activated</source>
        <translation type="unfinished"></translation>
    </message>
    <message>
        <location filename="../src/ui/configurationmanager.ui" line="671"></location>
        <source>Focus last window after item is activated</source>
        <translation type="unfinished"></translation>
    </message>
    <message>
        <location filename="../src/ui/configurationmanager.ui" line="681"></location>
        <source>Paste to current window after item is activated</source>
        <translation type="unfinished"></translation>
    </message>
    <message>
        <location filename="../src/ui/configurationmanager.ui" line="779"></location>
        <source>Show command for current clipboard content in tray menu</source>
        <translation type="unfinished"></translation>
    </message>
    <message>
        <location filename="../src/ui/configurationmanager.ui" line="828"></location>
        <source>Show items from current tab in tray menu</source>
        <translation type="unfinished"></translation>
    </message>
    <message>
        <location filename="../src/ui/configurationmanager.ui" line="831"></location>
        <source>Show cu&amp;rrent tab in menu,</source>
        <translation type="unfinished"></translation>
    </message>
    <message>
        <location filename="../src/ui/configurationmanager.ui" line="838"></location>
        <source>or &amp;choose other tab:</source>
        <translation type="unfinished"></translation>
    </message>
    <message>
        <location filename="../src/ui/configurationmanager.ui" line="879"></location>
        <source>Paste item to current window after selecting it in menu</source>
        <translation type="unfinished"></translation>
    </message>
    <message>
        <location filename="../src/ui/configurationmanager.ui" line="892"></location>
        <source>Sh&amp;ow image preview as menu item icon</source>
        <translation type="unfinished"></translation>
    </message>
    <message>
        <location filename="../src/ui/configurationmanager.ui" line="1053"></location>
        <source>Int&amp;erval in seconds to display notifications:</source>
        <translation type="unfinished"></translation>
    </message>
    <message>
        <location filename="../src/ui/configurationmanager.ui" line="1156"></location>
        <source>Notification distance from left or right screen edge in screen points</source>
        <translation type="unfinished"></translation>
    </message>
    <message>
        <location filename="../src/ui/configurationmanager.ui" line="1193"></location>
        <source>Notification distance from top or bottom screen edge in screen points</source>
        <translation type="unfinished"></translation>
    </message>
    <message>
        <location filename="../src/ui/configurationmanager.ui" line="1230"></location>
        <source>Maximum width for notification in screen points</source>
        <translation type="unfinished"></translation>
    </message>
    <message>
        <location filename="../src/ui/configurationmanager.ui" line="1267"></location>
        <source>Maximum height for notification in screen points</source>
        <translation type="unfinished"></translation>
    </message>
    <message>
        <location filename="../src/ui/configurationmanager.ui" line="448"></location>
        <source>&amp;History</source>
        <translation type="unfinished"></translation>
    </message>
    <message>
        <location filename="../src/ui/configurationmanager.ui" line="90"></location>
        <source>&amp;Language:</source>
        <translation type="unfinished"></translation>
    </message>
    <message>
        <location filename="../src/ui/configurationmanager.ui" line="505"></location>
        <source>Maximum &amp;number of items in history:</source>
        <translation type="unfinished"></translation>
    </message>
    <message>
        <location filename="../src/ui/configurationmanager.ui" line="517"></location>
        <source>Maximum number of items in each tab</source>
        <translation type="unfinished"></translation>
    </message>
    <message>
        <location filename="../src/ui/configurationmanager.ui" line="545"></location>
        <source>&amp;Unload tab after an interval in minutes:</source>
        <translation type="unfinished"></translation>
    </message>
    <message>
        <location filename="../src/ui/configurationmanager.ui" line="557"></location>
        <source>Unload each tab from memory after specified number of minutes of inactivity.

Set to 0 not to unload tabs.</source>
        <translation type="unfinished"></translation>
    </message>
    <message>
        <location filename="../src/ui/configurationmanager.ui" line="584"></location>
        <source>External &amp;editor command (%1 is file to edit):</source>
        <translation type="unfinished"></translation>
    </message>
    <message>
        <location filename="../src/ui/configurationmanager.ui" line="594"></location>
        <source>External editor command (%1 is file to edit).
  Examples:
    gedit %1
    notepad %1
    gvim -f %1
    xterm -e vim %1</source>
        <translation type="unfinished"></translation>
    </message>
    <message>
        <location filename="../src/ui/configurationmanager.ui" line="633"></location>
        <source>Leave unchecked for Return key to save edited item and Ctrl+Return create new line.

Note: Edited items can be saved with F2 disregarding this option.</source>
        <translation type="unfinished"></translation>
    </message>
    <message>
        <location filename="../src/ui/configurationmanager.ui" line="638"></location>
        <source>Sa&amp;ve edited item with Ctrl+Return and create new line with Return key</source>
        <translation type="unfinished"></translation>
    </message>
    <message>
        <location filename="../src/ui/configurationmanager.ui" line="645"></location>
        <source>After item is activated (double-click or Enter key), copy it to clipboard and ...</source>
        <translation type="unfinished"></translation>
    </message>
    <message>
        <location filename="../src/ui/configurationmanager.ui" line="664"></location>
        <source>&amp;Close main window</source>
        <translation type="unfinished"></translation>
    </message>
    <message>
        <location filename="../src/ui/configurationmanager.ui" line="674"></location>
        <source>&amp;Focus last window</source>
        <translation type="unfinished"></translation>
    </message>
    <message>
        <location filename="../src/ui/configurationmanager.ui" line="684"></location>
        <source>&amp;Paste to current window</source>
        <translation type="unfinished"></translation>
    </message>
    <message>
        <location filename="../src/ui/configurationmanager.ui" line="727"></location>
        <source>&amp;Tray</source>
        <translation type="unfinished"></translation>
    </message>
    <message>
        <location filename="../src/ui/configurationmanager.ui" line="782"></location>
        <source>Sho&amp;w commands for clipboard content</source>
        <translation type="unfinished"></translation>
    </message>
    <message>
        <location filename="../src/ui/configurationmanager.ui" line="791"></location>
        <source>N&amp;umber of items in tray menu:</source>
        <translation type="unfinished"></translation>
    </message>
    <message>
        <location filename="../src/ui/configurationmanager.ui" line="801"></location>
        <source>Number of items in tray menu</source>
        <translation type="unfinished"></translation>
    </message>
    <message>
        <location filename="../src/ui/configurationmanager.ui" line="854"></location>
        <source>Name of tab to show in tray menu (empty for the first tab)</source>
        <translation type="unfinished"></translation>
    </message>
    <message>
        <location filename="../src/ui/configurationmanager.ui" line="882"></location>
        <source>&amp;Paste activated item to current window</source>
        <translation type="unfinished"></translation>
    </message>
    <message>
        <location filename="../src/ui/configurationmanager.ui" line="889"></location>
        <source>Show image preview next to menu items</source>
        <translation type="unfinished"></translation>
    </message>
    <message>
        <location filename="../src/ui/configurationmanager.ui" line="932"></location>
        <source>&amp;Notifications</source>
        <translation type="unfinished"></translation>
    </message>
    <message>
        <location filename="../src/ui/configurationmanager.ui" line="989"></location>
        <source>&amp;Notification position:</source>
        <translation type="unfinished"></translation>
    </message>
    <message>
        <location filename="../src/ui/configurationmanager.ui" line="1001"></location>
        <source>Position on screen for notifications</source>
        <translation type="unfinished"></translation>
    </message>
    <message>
        <location filename="../src/ui/configurationmanager.ui" line="1005"></location>
        <source>Top</source>
        <translation type="unfinished"></translation>
    </message>
    <message>
        <location filename="../src/ui/configurationmanager.ui" line="1010"></location>
        <source>Bottom</source>
        <translation type="unfinished"></translation>
    </message>
    <message>
        <location filename="../src/ui/configurationmanager.ui" line="1015"></location>
        <source>Top Right</source>
        <translation type="unfinished"></translation>
    </message>
    <message>
        <location filename="../src/ui/configurationmanager.ui" line="1020"></location>
        <source>Bottom Right</source>
        <translation type="unfinished"></translation>
    </message>
    <message>
        <location filename="../src/ui/configurationmanager.ui" line="1025"></location>
        <source>Bottom Left</source>
        <translation type="unfinished"></translation>
    </message>
    <message>
        <location filename="../src/ui/configurationmanager.ui" line="1030"></location>
        <source>Top Left</source>
        <translation type="unfinished"></translation>
    </message>
    <message>
        <location filename="../src/ui/configurationmanager.ui" line="1065"></location>
        <source>Interval in seconds to display notification for new clipboard content or if item is copied to clipboard (only if main window is closed).

Set to 0 to disable this.

Set to -1 to keep visible until clicked.</source>
        <translation type="unfinished"></translation>
    </message>
    <message>
        <location filename="../src/ui/configurationmanager.ui" line="1097"></location>
        <source>Num&amp;ber of lines for clipboard notification:</source>
        <translation type="unfinished"></translation>
    </message>
    <message>
        <location filename="../src/ui/configurationmanager.ui" line="1109"></location>
        <source>Number of lines to show for new clipboard content.

Set to 0 to disable.</source>
        <translation type="unfinished"></translation>
    </message>
    <message>
        <location filename="../src/ui/configurationmanager.ui" line="1138"></location>
        <source>Notification Geometry (in screen points)</source>
        <translation type="unfinished"></translation>
    </message>
    <message>
        <location filename="../src/ui/configurationmanager.ui" line="1144"></location>
        <source>Ho&amp;rizontal offset:</source>
        <translation type="unfinished"></translation>
    </message>
    <message>
        <location filename="../src/ui/configurationmanager.ui" line="1181"></location>
        <source>&amp;Vertical offset:</source>
        <translation type="unfinished"></translation>
    </message>
    <message>
        <location filename="../src/ui/configurationmanager.ui" line="1218"></location>
        <source>Maximum &amp;width:</source>
        <translation type="unfinished"></translation>
    </message>
    <message>
        <location filename="../src/ui/configurationmanager.ui" line="1255"></location>
        <source>Ma&amp;ximum height:</source>
        <translation type="unfinished"></translation>
    </message>
    <message>
        <location filename="../src/ui/configurationmanager.ui" line="1328"></location>
        <source>&amp;Items</source>
        <translation type="unfinished"></translation>
    </message>
    <message>
        <location filename="../src/ui/configurationmanager.ui" line="1340"></location>
        <source>Display format of selected item in history can be changed by pressing &lt;b&gt;Ctrl+Left&lt;/b&gt; or &lt;b&gt;Ctrl+Right&lt;/b&gt;. You can change priority of formats to display by reordering items below.</source>
        <translation type="unfinished"></translation>
    </message>
    <message>
        <source>Co&amp;mmands</source>
        <translation type="obsolete">Co&amp;mandi</translation>
    </message>
    <message>
        <location filename="../src/ui/configurationmanager.ui" line="1358"></location>
        <source>&amp;Shortcuts</source>
        <translation type="unfinished"></translation>
    </message>
    <message>
        <location filename="../src/ui/configurationmanager.ui" line="1368"></location>
        <source>&amp;Appearance</source>
        <translation type="unfinished"></translation>
    </message>
    <message>
<<<<<<< HEAD
        <location filename="../src/gui/configurationmanager.cpp" line="85"/>
=======
        <location filename="../src/gui/configurationmanager.cpp" line="82"></location>
>>>>>>> ab515b04
        <source>Cannot save tab %1 to %2 (%3)!</source>
        <translation type="unfinished"></translation>
    </message>
    <message>
        <location filename="../src/gui/addcommanddialog.cpp" line="78"></location>
        <source>Ctrl+Shift+1</source>
        <comment>Global shortcut for some predefined commands</comment>
        <translation type="unfinished"></translation>
    </message>
    <message>
        <location filename="../src/gui/addcommanddialog.cpp" line="85"></location>
        <source>Show/hide main window</source>
        <translation type="unfinished"></translation>
    </message>
    <message>
        <location filename="../src/gui/addcommanddialog.cpp" line="87"></location>
        <source>Show the tray menu</source>
        <translation type="unfinished"></translation>
    </message>
    <message>
        <location filename="../src/gui/addcommanddialog.cpp" line="89"></location>
        <source>Show main window under mouse cursor</source>
        <translation type="unfinished"></translation>
    </message>
    <message>
        <location filename="../src/gui/addcommanddialog.cpp" line="91"></location>
        <source>Edit clipboard</source>
        <translation type="unfinished"></translation>
    </message>
    <message>
        <location filename="../src/gui/addcommanddialog.cpp" line="93"></location>
        <source>Edit first item</source>
        <translation type="unfinished"></translation>
    </message>
    <message>
        <location filename="../src/gui/addcommanddialog.cpp" line="95"></location>
        <source>Copy second item</source>
        <translation type="unfinished"></translation>
    </message>
    <message>
        <location filename="../src/gui/addcommanddialog.cpp" line="97"></location>
        <source>Show action dialog</source>
        <translation type="unfinished"></translation>
    </message>
    <message>
        <location filename="../src/gui/addcommanddialog.cpp" line="99"></location>
        <source>Create new item</source>
        <translation type="unfinished"></translation>
    </message>
    <message>
        <location filename="../src/gui/addcommanddialog.cpp" line="101"></location>
        <source>Copy next item</source>
        <translation type="unfinished"></translation>
    </message>
    <message>
        <location filename="../src/gui/addcommanddialog.cpp" line="103"></location>
        <source>Copy previous item</source>
        <translation type="unfinished"></translation>
    </message>
    <message>
        <location filename="../src/gui/addcommanddialog.cpp" line="105"></location>
        <source>Paste clipboard as plain text</source>
        <translation type="unfinished"></translation>
    </message>
    <message>
        <location filename="../src/gui/addcommanddialog.cpp" line="107"></location>
        <source>Disable clipboard storing</source>
        <translation type="unfinished"></translation>
    </message>
    <message>
        <location filename="../src/gui/addcommanddialog.cpp" line="109"></location>
        <source>Enable clipboard storing</source>
        <translation type="unfinished"></translation>
    </message>
    <message>
        <location filename="../src/gui/addcommanddialog.cpp" line="111"></location>
        <source>Paste and copy next</source>
        <translation type="unfinished"></translation>
    </message>
    <message>
        <location filename="../src/gui/addcommanddialog.cpp" line="113"></location>
        <source>Paste and copy previous</source>
        <translation type="unfinished"></translation>
    </message>
    <message>
<<<<<<< HEAD
        <location filename="../src/gui/configurationmanager.cpp" line="79"/>
=======
        <location filename="../src/gui/configurationmanager.cpp" line="76"></location>
>>>>>>> ab515b04
        <source>&amp;clipboard</source>
        <comment>Default name of the tab that automatically stores new clipboard content</comment>
        <translation type="unfinished"></translation>
    </message>
    <message>
<<<<<<< HEAD
        <location filename="../src/gui/configurationmanager.cpp" line="347"/>
=======
        <location filename="../src/gui/configurationmanager.cpp" line="282"></location>
>>>>>>> ab515b04
        <source>Cannot create directory for settings %1!</source>
        <translation type="unfinished"></translation>
    </message>
    <message>
<<<<<<< HEAD
        <location filename="../src/gui/configurationmanager.cpp" line="688"/>
        <source>Invalid value for option &quot;%1&quot;</source>
        <translation type="unfinished"></translation>
    </message>
    <message>
        <location filename="../src/gui/configurationmanager.cpp" line="763"/>
=======
        <location filename="../src/gui/configurationmanager.cpp" line="616"></location>
        <source>Invalid value for option "%1"</source>
        <translation type="unfinished"></translation>
    </message>
    <message>
        <location filename="../src/gui/configurationmanager.cpp" line="691"></location>
>>>>>>> ab515b04
        <source>Reset preferences?</source>
        <translation type="unfinished"></translation>
    </message>
    <message>
<<<<<<< HEAD
        <location filename="../src/gui/configurationmanager.cpp" line="764"/>
=======
        <location filename="../src/gui/configurationmanager.cpp" line="692"></location>
>>>>>>> ab515b04
        <source>This action will reset all your preferences (in all tabs) to default values.&lt;br /&gt;&lt;br /&gt;Do you really want to &lt;strong&gt;reset all preferences&lt;/strong&gt;?</source>
        <translation type="unfinished"></translation>
    </message>
    <message>
<<<<<<< HEAD
        <location filename="../src/gui/configurationmanager.cpp" line="934"/>
=======
        <location filename="../src/gui/configurationmanager.cpp" line="862"></location>
>>>>>>> ab515b04
        <source>Restart Required</source>
        <translation type="unfinished"></translation>
    </message>
    <message>
<<<<<<< HEAD
        <location filename="../src/gui/configurationmanager.cpp" line="935"/>
=======
        <location filename="../src/gui/configurationmanager.cpp" line="863"></location>
>>>>>>> ab515b04
        <source>Language will be changed after application is restarted.</source>
        <translation type="unfinished"></translation>
    </message>
</context>
<context>
    <name>FakeVim::Internal</name>
    <message>
        <location filename="../plugins/itemfakevim/fakevim/fakevimactions.cpp" line="194"></location>
        <source>Use Vim-style Editing</source>
        <translation type="unfinished"></translation>
    </message>
    <message>
        <location filename="../plugins/itemfakevim/fakevim/fakevimactions.cpp" line="196"></location>
        <source>Read .vimrc</source>
        <translation type="unfinished"></translation>
    </message>
    <message>
        <location filename="../plugins/itemfakevim/fakevim/fakevimactions.cpp" line="198"></location>
        <source>Path to .vimrc</source>
        <translation type="unfinished"></translation>
    </message>
</context>
<context>
    <name>FakeVim::Internal::FakeVimHandler</name>
    <message>
        <location filename="../plugins/itemfakevim/fakevim/fakevimactions.cpp" line="153"></location>
        <location filename="../plugins/itemfakevim/fakevim/fakevimactions.cpp" line="161"></location>
        <source>Unknown option: %1</source>
        <translation type="unfinished"></translation>
    </message>
    <message>
        <location filename="../plugins/itemfakevim/fakevim/fakevimactions.cpp" line="156"></location>
        <source>Argument must be positive: %1=%2</source>
        <translation type="unfinished"></translation>
    </message>
    <message>
        <location filename="../plugins/itemfakevim/fakevim/fakevimhandler.cpp" line="949"></location>
        <source>Mark "%1" not set.</source>
        <translation type="unfinished"></translation>
    </message>
    <message>
        <location filename="../plugins/itemfakevim/fakevim/fakevimhandler.cpp" line="3538"></location>
        <source>%1%2%</source>
        <translation type="unfinished"></translation>
    </message>
    <message>
        <location filename="../plugins/itemfakevim/fakevim/fakevimhandler.cpp" line="3540"></location>
        <source>%1All</source>
        <translation type="unfinished"></translation>
    </message>
    <message>
        <location filename="../plugins/itemfakevim/fakevim/fakevimhandler.cpp" line="3554"></location>
        <source>Not implemented in FakeVim.</source>
        <translation type="unfinished"></translation>
    </message>
    <message>
        <location filename="../plugins/itemfakevim/fakevim/fakevimhandler.cpp" line="5719"></location>
        <source>Unknown option:</source>
        <translation type="unfinished"></translation>
    </message>
    <message>
        <location filename="../plugins/itemfakevim/fakevim/fakevimhandler.cpp" line="5730"></location>
        <source>Invalid argument:</source>
        <translation type="unfinished"></translation>
    </message>
    <message>
        <location filename="../plugins/itemfakevim/fakevim/fakevimhandler.cpp" line="5733"></location>
        <source>Trailing characters:</source>
        <translation type="unfinished"></translation>
    </message>
    <message>
        <location filename="../plugins/itemfakevim/fakevim/fakevimhandler.cpp" line="5816"></location>
        <source>Move lines into themselves.</source>
        <translation type="unfinished"></translation>
    </message>
    <message numerus="yes">
        <location filename="../plugins/itemfakevim/fakevim/fakevimhandler.cpp" line="5860"></location>
        <source>%n lines moved.</source>
        <translation type="unfinished">
            <numerusform></numerusform>
            <numerusform></numerusform>
        </translation>
    </message>
    <message>
        <location filename="../plugins/itemfakevim/fakevim/fakevimhandler.cpp" line="5920"></location>
        <source>File "%1" exists (add ! to override)</source>
        <translation type="unfinished"></translation>
    </message>
    <message>
        <location filename="../plugins/itemfakevim/fakevim/fakevimhandler.cpp" line="5934"></location>
        <source>Cannot open file "%1" for writing</source>
        <translation type="unfinished"></translation>
    </message>
    <message>
        <location filename="../plugins/itemfakevim/fakevim/fakevimhandler.cpp" line="5940"></location>
        <source>"%1" %2 %3L, %4C written.</source>
        <translation type="unfinished"></translation>
    </message>
    <message>
        <location filename="../plugins/itemfakevim/fakevim/fakevimhandler.cpp" line="5949"></location>
        <source>Cannot open file "%1" for reading</source>
        <translation type="unfinished"></translation>
    </message>
    <message>
        <location filename="../plugins/itemfakevim/fakevim/fakevimhandler.cpp" line="5978"></location>
        <source>"%1" %2L, %3C</source>
        <translation type="unfinished"></translation>
    </message>
    <message numerus="yes">
        <location filename="../plugins/itemfakevim/fakevim/fakevimhandler.cpp" line="6005"></location>
        <source>%n lines filtered.</source>
        <translation type="unfinished">
            <numerusform></numerusform>
            <numerusform></numerusform>
        </translation>
    </message>
    <message>
        <location filename="../plugins/itemfakevim/fakevim/fakevimhandler.cpp" line="6093"></location>
        <source>Cannot open file %1</source>
        <translation type="unfinished"></translation>
    </message>
    <message>
        <location filename="../plugins/itemfakevim/fakevim/fakevimhandler.cpp" line="6259"></location>
        <source>Invalid regular expression: %1</source>
        <translation type="unfinished"></translation>
    </message>
    <message>
        <location filename="../plugins/itemfakevim/fakevim/fakevimhandler.cpp" line="6295"></location>
        <source>Pattern not found: %1</source>
        <translation type="unfinished"></translation>
    </message>
    <message>
        <location filename="../plugins/itemfakevim/fakevim/fakevimhandler.cpp" line="6299"></location>
        <source>Search hit BOTTOM, continuing at TOP.</source>
        <translation type="unfinished"></translation>
    </message>
    <message>
        <location filename="../plugins/itemfakevim/fakevim/fakevimhandler.cpp" line="6300"></location>
        <source>Search hit TOP, continuing at BOTTOM.</source>
        <translation type="unfinished"></translation>
    </message>
    <message>
        <location filename="../plugins/itemfakevim/fakevim/fakevimhandler.cpp" line="6305"></location>
        <source>Search hit BOTTOM without match for: %1</source>
        <translation type="unfinished"></translation>
    </message>
    <message>
        <location filename="../plugins/itemfakevim/fakevim/fakevimhandler.cpp" line="6306"></location>
        <source>Search hit TOP without match for: %1</source>
        <translation type="unfinished"></translation>
    </message>
    <message numerus="yes">
        <location filename="../plugins/itemfakevim/fakevim/fakevimhandler.cpp" line="6413"></location>
        <source>%n lines indented.</source>
        <translation type="unfinished">
            <numerusform></numerusform>
            <numerusform></numerusform>
        </translation>
    </message>
    <message numerus="yes">
        <location filename="../plugins/itemfakevim/fakevim/fakevimhandler.cpp" line="6470"></location>
        <source>%n lines %1ed %2 time.</source>
        <translation type="unfinished">
            <numerusform></numerusform>
            <numerusform></numerusform>
        </translation>
    </message>
    <message numerus="yes">
        <location filename="../plugins/itemfakevim/fakevim/fakevimhandler.cpp" line="7043"></location>
        <source>%n lines yanked.</source>
        <translation type="unfinished">
            <numerusform></numerusform>
            <numerusform></numerusform>
        </translation>
    </message>
    <message>
        <location filename="../plugins/itemfakevim/fakevim/fakevimhandler.cpp" line="7748"></location>
        <source>Already at oldest change.</source>
        <translation type="unfinished"></translation>
    </message>
    <message>
        <location filename="../plugins/itemfakevim/fakevim/fakevimhandler.cpp" line="7749"></location>
        <source>Already at newest change.</source>
        <translation type="unfinished"></translation>
    </message>
</context>
<context>
    <name>FakeVim::Internal::FakeVimHandler::Private</name>
    <message>
        <location filename="../plugins/itemfakevim/fakevim/fakevimhandler.cpp" line="2788"></location>
        <source>Recursive mapping</source>
        <translation type="unfinished"></translation>
    </message>
    <message>
        <location filename="../plugins/itemfakevim/fakevim/fakevimhandler.cpp" line="4195"></location>
        <source>Type Alt-V, Alt-V to quit FakeVim mode.</source>
        <translation type="unfinished"></translation>
    </message>
    <message>
        <location filename="../plugins/itemfakevim/fakevim/fakevimhandler.cpp" line="5941"></location>
        <source> [New] </source>
        <translation type="unfinished"></translation>
    </message>
    <message>
        <location filename="../plugins/itemfakevim/fakevim/fakevimhandler.cpp" line="6166"></location>
        <source>Not an editor command: %1</source>
        <translation type="unfinished"></translation>
    </message>
</context>
<context>
    <name>FileWatcher</name>
    <message>
        <location filename="../plugins/itemsync/itemsync.cpp" line="995"></location>
        <source>Failed to create synchronization directory "%1"!</source>
        <translation type="unfinished"></translation>
    </message>
</context>
<context>
    <name>FilterCompleter</name>
    <message>
        <location filename="../src/gui/filtercompleter.cpp" line="175"></location>
        <source>Alt+Down</source>
        <comment>Filter completion shortcut</comment>
        <translation type="unfinished"></translation>
    </message>
</context>
<context>
    <name>IconSelectButton</name>
    <message>
        <location filename="../src/gui/iconselectbutton.cpp" line="36"></location>
        <source>Select Icon...</source>
        <translation type="unfinished"></translation>
    </message>
    <message>
        <location filename="../src/gui/iconselectbutton.cpp" line="73"></location>
        <source>...</source>
        <comment>Select/browse icon.</comment>
        <translation type="unfinished"></translation>
    </message>
</context>
<context>
    <name>IconSelectDialog</name>
    <message>
        <location filename="../src/gui/iconselectdialog.cpp" line="37"></location>
        <source>CopyQ Select Icon</source>
        <translation type="unfinished"></translation>
    </message>
    <message>
        <location filename="../src/gui/iconselectdialog.cpp" line="67"></location>
        <source>Browse...</source>
        <translation type="unfinished"></translation>
    </message>
    <message>
        <location filename="../src/gui/iconselectdialog.cpp" line="113"></location>
        <source>Open Icon file</source>
        <translation type="unfinished"></translation>
    </message>
    <message>
        <location filename="../src/gui/iconselectdialog.cpp" line="114"></location>
        <source>Image Files (*.png *.jpg *.jpeg *.bmp *.ico *.svg)</source>
        <translation type="unfinished"></translation>
    </message>
</context>
<context>
    <name>ItemDataLoader</name>
    <message>
        <location filename="../plugins/itemdata/itemdata.h" line="68"></location>
        <source>Data</source>
        <translation type="unfinished"></translation>
    </message>
    <message>
        <location filename="../plugins/itemdata/itemdata.h" line="70"></location>
        <source>Various data to save.</source>
        <translation type="unfinished"></translation>
    </message>
</context>
<context>
    <name>ItemDataSettings</name>
    <message>
        <location filename="../plugins/itemdata/itemdatasettings.ui" line="23"></location>
        <source>Select formats to save in history. You can add a format from examples below or type in other (one per line).</source>
        <translation type="unfinished"></translation>
    </message>
    <message>
        <location filename="../plugins/itemdata/itemdatasettings.ui" line="35"></location>
        <source>Active &amp;Formats:</source>
        <translation type="unfinished"></translation>
    </message>
    <message>
        <location filename="../plugins/itemdata/itemdatasettings.ui" line="45"></location>
        <source>&amp;Examples (double click to add to active formats):</source>
        <translation type="unfinished"></translation>
    </message>
    <message>
        <location filename="../plugins/itemdata/itemdatasettings.ui" line="70"></location>
        <source>Text</source>
        <translation type="unfinished"></translation>
    </message>
    <message>
        <location filename="../plugins/itemdata/itemdatasettings.ui" line="74"></location>
        <source>Unformatted simple text</source>
        <translation type="unfinished"></translation>
    </message>
    <message>
        <location filename="../plugins/itemdata/itemdatasettings.ui" line="82"></location>
        <source>Formatted text, web pages</source>
        <translation type="unfinished"></translation>
    </message>
    <message>
        <location filename="../plugins/itemdata/itemdatasettings.ui" line="91"></location>
        <source>XML</source>
        <translation type="unfinished"></translation>
    </message>
    <message>
        <location filename="../plugins/itemdata/itemdatasettings.ui" line="99"></location>
        <source>List of URI (e.g. copied files)</source>
        <translation type="unfinished"></translation>
    </message>
    <message>
        <location filename="../plugins/itemdata/itemdatasettings.ui" line="108"></location>
        <source>Images</source>
        <translation type="unfinished"></translation>
    </message>
    <message>
        <location filename="../plugins/itemdata/itemdatasettings.ui" line="112"></location>
        <source>Bitmap image</source>
        <translation type="unfinished"></translation>
    </message>
    <message>
        <location filename="../plugins/itemdata/itemdatasettings.ui" line="120"></location>
        <source>Vector graphics</source>
        <translation type="unfinished"></translation>
    </message>
    <message>
        <location filename="../plugins/itemdata/itemdatasettings.ui" line="129"></location>
        <source>Web image formats</source>
        <translation type="unfinished"></translation>
    </message>
    <message>
        <location filename="../plugins/itemdata/itemdatasettings.ui" line="139"></location>
        <source>Other</source>
        <translation type="unfinished"></translation>
    </message>
    <message>
        <location filename="../plugins/itemdata/itemdatasettings.ui" line="164"></location>
        <source>List of clipboard mime types that will be stored in history (in given display order)</source>
        <translation type="unfinished"></translation>
    </message>
    <message>
        <location filename="../plugins/itemdata/itemdatasettings.ui" line="181"></location>
        <source>&amp;Maximum number of characters per format to display:</source>
        <translation type="unfinished"></translation>
    </message>
</context>
<context>
    <name>ItemEditor</name>
    <message>
        <location filename="../src/item/itemeditor.cpp" line="145"></location>
        <source>editor exit code is %1</source>
        <translation type="unfinished"></translation>
    </message>
    <message>
        <location filename="../src/item/itemeditor.cpp" line="188"></location>
        <source>Editor command: %1</source>
        <translation type="unfinished"></translation>
    </message>
</context>
<context>
    <name>ItemEditorWidget</name>
    <message>
        <location filename="../src/item/itemeditorwidget.cpp" line="208"></location>
        <source>Save</source>
        <translation type="unfinished"></translation>
    </message>
    <message>
        <location filename="../src/item/itemeditorwidget.cpp" line="210"></location>
        <source>Save Item (&lt;strong&gt;F2&lt;/strong&gt;)</source>
        <translation type="unfinished"></translation>
    </message>
    <message>
        <location filename="../src/item/itemeditorwidget.cpp" line="211"></location>
        <source>F2</source>
        <comment>Shortcut to save item editor changes</comment>
        <translation>F2</translation>
    </message>
    <message>
        <location filename="../src/item/itemeditorwidget.cpp" line="215"></location>
        <source>Cancel</source>
        <translation type="unfinished"></translation>
    </message>
    <message>
        <location filename="../src/item/itemeditorwidget.cpp" line="217"></location>
        <source>Cancel Editing and Revert Changes</source>
        <translation type="unfinished"></translation>
    </message>
    <message>
        <location filename="../src/item/itemeditorwidget.cpp" line="218"></location>
        <source>Escape</source>
        <comment>Shortcut to revert item editor changes</comment>
        <translation>Esc</translation>
    </message>
    <message>
        <location filename="../src/item/itemeditorwidget.cpp" line="226"></location>
        <source>Undo</source>
        <translation type="unfinished"></translation>
    </message>
    <message>
        <location filename="../src/item/itemeditorwidget.cpp" line="233"></location>
        <source>Redo</source>
        <translation type="unfinished"></translation>
    </message>
</context>
<context>
    <name>ItemEncryptedLoader</name>
    <message>
        <location filename="../plugins/itemencrypted/itemencrypted.cpp" line="236"></location>
        <source>To share encrypted items on other computer or session, you'll need public and secret key files:&lt;ul&gt;&lt;li&gt;%1&lt;/li&gt;&lt;li&gt;%2&lt;br /&gt;(Keep this secret key in a safe place.)&lt;/li&gt;&lt;/ul&gt;</source>
        <translation type="unfinished"></translation>
    </message>
    <message>
        <location filename="../plugins/itemencrypted/itemencrypted.cpp" line="301"></location>
        <source>GnuPG must be installed to view encrypted tabs.</source>
        <translation type="unfinished"></translation>
    </message>
    <message>
        <location filename="../plugins/itemencrypted/itemencrypted.cpp" line="447"></location>
        <source>Encrypt (needs GnuPG)</source>
        <translation type="unfinished"></translation>
    </message>
    <message>
        <location filename="../plugins/itemencrypted/itemencrypted.cpp" line="454"></location>
        <location filename="../plugins/itemencrypted/itemencrypted.cpp" line="465"></location>
        <source>Ctrl+L</source>
        <translation type="unfinished"></translation>
    </message>
    <message>
        <location filename="../plugins/itemencrypted/itemencrypted.cpp" line="458"></location>
        <source>Decrypt</source>
        <translation type="unfinished"></translation>
    </message>
    <message>
        <location filename="../plugins/itemencrypted/itemencrypted.cpp" line="469"></location>
        <source>Decrypt and Copy</source>
        <translation type="unfinished"></translation>
    </message>
    <message>
        <location filename="../plugins/itemencrypted/itemencrypted.cpp" line="477"></location>
        <source>Ctrl+Shift+L</source>
        <translation type="unfinished"></translation>
    </message>
    <message>
        <location filename="../plugins/itemencrypted/itemencrypted.cpp" line="544"></location>
        <source>Error: %1</source>
        <translation type="unfinished">Errore: %1
 {1?}</translation>
    </message>
    <message>
        <location filename="../plugins/itemencrypted/itemencrypted.cpp" line="552"></location>
        <source>Failed to generate keys.</source>
        <translation type="unfinished"></translation>
    </message>
    <message>
        <location filename="../plugins/itemencrypted/itemencrypted.cpp" line="568"></location>
        <source>Done</source>
        <translation type="unfinished"></translation>
    </message>
    <message>
        <location filename="../plugins/itemencrypted/itemencrypted.cpp" line="585"></location>
        <source>Creating new keys (this may take a few minutes)...</source>
        <translation type="unfinished"></translation>
    </message>
    <message>
        <location filename="../plugins/itemencrypted/itemencrypted.cpp" line="586"></location>
        <location filename="../plugins/itemencrypted/itemencrypted.cpp" line="589"></location>
        <source>Cancel</source>
        <translation type="unfinished"></translation>
    </message>
    <message>
        <location filename="../plugins/itemencrypted/itemencrypted.cpp" line="588"></location>
        <source>Setting new password...</source>
        <translation type="unfinished"></translation>
    </message>
    <message>
        <location filename="../plugins/itemencrypted/itemencrypted.cpp" line="591"></location>
        <source>Encryption keys &lt;strong&gt;must be generated&lt;/strong&gt; before item encryption can be used.</source>
        <translation type="unfinished"></translation>
    </message>
    <message>
        <location filename="../plugins/itemencrypted/itemencrypted.cpp" line="593"></location>
        <source>Generate New Keys...</source>
        <translation type="unfinished"></translation>
    </message>
    <message>
        <location filename="../plugins/itemencrypted/itemencrypted.cpp" line="595"></location>
        <source>Change Password...</source>
        <translation type="unfinished"></translation>
    </message>
    <message>
        <location filename="../plugins/itemencrypted/itemencrypted.cpp" line="601"></location>
        <source>Encryption failed!</source>
        <translation type="unfinished"></translation>
    </message>
    <message>
        <location filename="../plugins/itemencrypted/itemencrypted.cpp" line="606"></location>
        <source>Decryption failed!</source>
        <translation type="unfinished"></translation>
    </message>
    <message>
        <location filename="../plugins/itemencrypted/itemencrypted.h" line="63"></location>
        <source>Encryption</source>
        <translation type="unfinished"></translation>
    </message>
    <message>
        <location filename="../plugins/itemencrypted/itemencrypted.h" line="65"></location>
        <source>Encrypt items and tabs.</source>
        <translation type="unfinished"></translation>
    </message>
</context>
<context>
    <name>ItemEncryptedSettings</name>
    <message>
        <location filename="../plugins/itemencrypted/itemencryptedsettings.ui" line="23"></location>
        <source>To encrypt and decrypt items add appropriate commands under Commands tab.</source>
        <translation type="unfinished"></translation>
    </message>
    <message>
        <location filename="../plugins/itemencrypted/itemencryptedsettings.ui" line="53"></location>
        <source>Sharing Encrypted Items and Tabs</source>
        <translation type="unfinished"></translation>
    </message>
    <message>
        <location filename="../plugins/itemencrypted/itemencryptedsettings.ui" line="75"></location>
        <source>Encrypted Tabs</source>
        <translation type="unfinished"></translation>
    </message>
    <message>
        <location filename="../plugins/itemencrypted/itemencryptedsettings.ui" line="81"></location>
        <source>&lt;p&gt;Specify names of tabs (one per line) which will be automatically encrypted and decrypted.&lt;/p&gt;
&lt;p&gt;Set unload tab interval in History tab to safely unload decrypted items from memory.&lt;/p&gt;</source>
        <translation type="unfinished"></translation>
    </message>
</context>
<context>
    <name>ItemFakeVimLoader</name>
    <message>
        <location filename="../plugins/itemfakevim/itemfakevim.h" line="73"></location>
        <source>FakeVim</source>
        <translation type="unfinished"></translation>
    </message>
    <message>
        <location filename="../plugins/itemfakevim/itemfakevim.h" line="75"></location>
        <source>FakeVim plugin is part of Qt Creator</source>
        <translation type="unfinished"></translation>
    </message>
    <message>
        <location filename="../plugins/itemfakevim/itemfakevim.h" line="77"></location>
        <source>Emulate Vim editor while editing items.</source>
        <translation type="unfinished"></translation>
    </message>
</context>
<context>
    <name>ItemFakeVimSettings</name>
    <message>
        <location filename="../plugins/itemfakevim/itemfakevimsettings.ui" line="17"></location>
        <source>Enable FakeVim for Editing Items</source>
        <translation type="unfinished"></translation>
    </message>
    <message>
        <location filename="../plugins/itemfakevim/itemfakevimsettings.ui" line="24"></location>
        <source>Path to Configuration File:</source>
        <translation type="unfinished"></translation>
    </message>
</context>
<context>
    <name>ItemImageLoader</name>
    <message>
        <location filename="../plugins/itemimage/itemimage.h" line="65"></location>
        <source>Images</source>
        <translation type="unfinished"></translation>
    </message>
    <message>
        <location filename="../plugins/itemimage/itemimage.h" line="67"></location>
        <source>Display images.</source>
        <translation type="unfinished"></translation>
    </message>
</context>
<context>
    <name>ItemImageSettings</name>
    <message>
        <location filename="../plugins/itemimage/itemimagesettings.ui" line="19"></location>
        <source>Maximum Image &amp;Width:</source>
        <translation type="unfinished"></translation>
    </message>
    <message>
        <location filename="../plugins/itemimage/itemimagesettings.ui" line="34"></location>
        <source>Maximum width of image displayed in history (set to zero for original size)</source>
        <translation type="unfinished"></translation>
    </message>
    <message>
        <location filename="../plugins/itemimage/itemimagesettings.ui" line="59"></location>
        <source>Maximum Image &amp;Height:</source>
        <translation type="unfinished"></translation>
    </message>
    <message>
        <location filename="../plugins/itemimage/itemimagesettings.ui" line="77"></location>
        <source>Maximum height of image displayed in history (set to zero for original size)</source>
        <translation type="unfinished"></translation>
    </message>
    <message>
        <location filename="../plugins/itemimage/itemimagesettings.ui" line="109"></location>
        <source>&amp;Image editor command:</source>
        <translation type="unfinished"></translation>
    </message>
    <message>
        <location filename="../plugins/itemimage/itemimagesettings.ui" line="119"></location>
        <source>Editor command for supported image formats other than SVG.</source>
        <translation type="unfinished"></translation>
    </message>
    <message>
        <location filename="../plugins/itemimage/itemimagesettings.ui" line="126"></location>
        <source>&amp;SVG editor command:</source>
        <translation type="unfinished"></translation>
    </message>
    <message>
        <location filename="../plugins/itemimage/itemimagesettings.ui" line="136"></location>
        <source>Editor command for SVG image format.</source>
        <translation type="unfinished"></translation>
    </message>
</context>
<context>
    <name>ItemNotesLoader</name>
    <message>
        <location filename="../plugins/itemnotes/itemnotes.h" line="90"></location>
        <source>Notes</source>
        <translation type="unfinished"></translation>
    </message>
    <message>
        <location filename="../plugins/itemnotes/itemnotes.h" line="92"></location>
        <source>Display notes for items.</source>
        <translation type="unfinished"></translation>
    </message>
</context>
<context>
    <name>ItemNotesSettings</name>
    <message>
        <location filename="../plugins/itemnotes/itemnotessettings.ui" line="17"></location>
        <source>Notes Position</source>
        <translation type="unfinished"></translation>
    </message>
    <message>
        <location filename="../plugins/itemnotes/itemnotessettings.ui" line="23"></location>
        <source>A&amp;bove Item</source>
        <translation type="unfinished"></translation>
    </message>
    <message>
        <location filename="../plugins/itemnotes/itemnotessettings.ui" line="30"></location>
        <source>B&amp;elow Item</source>
        <translation type="unfinished"></translation>
    </message>
    <message>
        <location filename="../plugins/itemnotes/itemnotessettings.ui" line="37"></location>
        <source>&amp;Icon Only</source>
        <translation type="unfinished"></translation>
    </message>
    <message>
        <location filename="../plugins/itemnotes/itemnotessettings.ui" line="47"></location>
        <source>Show Too&amp;l Tip</source>
        <translation type="unfinished"></translation>
    </message>
</context>
<context>
    <name>ItemOrderList</name>
    <message>
        <location filename="../src/ui/itemorderlist.ui" line="34"></location>
        <source>&amp;Add</source>
        <translation type="unfinished"></translation>
    </message>
    <message>
        <location filename="../src/ui/itemorderlist.ui" line="37"></location>
        <source>+</source>
        <translation type="unfinished"></translation>
    </message>
    <message>
        <location filename="../src/ui/itemorderlist.ui" line="47"></location>
        <source>&amp;Remove</source>
        <translation type="unfinished"></translation>
    </message>
    <message>
        <location filename="../src/ui/itemorderlist.ui" line="54"></location>
        <source>&amp;Up</source>
        <translation type="unfinished"></translation>
    </message>
    <message>
        <location filename="../src/ui/itemorderlist.ui" line="61"></location>
        <source>&amp;Down</source>
        <translation type="unfinished"></translation>
    </message>
</context>
<context>
    <name>ItemSyncLoader</name>
    <message>
        <location filename="../plugins/itemsync/itemsync.cpp" line="201"></location>
        <source>Browse...</source>
        <comment>Button text for opening file dialog to select synchronization directory</comment>
        <translation type="unfinished"></translation>
    </message>
    <message>
        <location filename="../plugins/itemsync/itemsync.cpp" line="1409"></location>
        <source>Failed to synchronize tab "%1" with directory "%2"!</source>
        <translation type="unfinished"></translation>
    </message>
    <message>
        <location filename="../plugins/itemsync/itemsync.cpp" line="1457"></location>
        <source>Remove Items?</source>
        <translation type="unfinished"></translation>
    </message>
    <message>
        <location filename="../plugins/itemsync/itemsync.cpp" line="1458"></location>
        <source>Do you really want to &lt;strong&gt;remove items and associated files&lt;/strong&gt;?</source>
        <translation type="unfinished"></translation>
    </message>
    <message>
        <location filename="../plugins/itemsync/itemsync.cpp" line="1630"></location>
        <source>Open Directory for Synchronization</source>
        <translation type="unfinished"></translation>
    </message>
    <message>
        <location filename="../plugins/itemsync/itemsync.cpp" line="1649"></location>
        <source>Failed to create synchronization directory</source>
        <translation type="unfinished"></translation>
    </message>
    <message>
        <location filename="../plugins/itemsync/itemsync.h" line="100"></location>
        <source>Synchronize</source>
        <translation type="unfinished"></translation>
    </message>
    <message>
        <location filename="../plugins/itemsync/itemsync.h" line="102"></location>
        <source>Synchronize items and notes with a directory on disk.</source>
        <translation type="unfinished"></translation>
    </message>
</context>
<context>
    <name>ItemSyncSettings</name>
    <message>
        <location filename="../plugins/itemsync/itemsyncsettings.ui" line="24"></location>
        <source>Synchronization Tabs and Directories</source>
        <translation type="unfinished"></translation>
    </message>
    <message>
        <location filename="../plugins/itemsync/itemsyncsettings.ui" line="42"></location>
        <source>&lt;p&gt;Synchronize contents of &lt;strong&gt;tab&lt;/strong&gt; with directory with given &lt;strong&gt;path&lt;/strong&gt;.&lt;/p&gt;
&lt;p&gt;Set &lt;strong&gt;empty path&lt;/strong&gt; not to save items in &lt;strong&gt;tab&lt;/strong&gt;.&lt;/p&gt;</source>
        <translation type="unfinished"></translation>
    </message>
    <message>
        <location filename="../plugins/itemsync/itemsyncsettings.ui" line="63"></location>
        <source>Tab Name</source>
        <translation type="unfinished"></translation>
    </message>
    <message>
        <location filename="../plugins/itemsync/itemsyncsettings.ui" line="68"></location>
        <source>Path</source>
        <translation type="unfinished"></translation>
    </message>
    <message>
        <location filename="../plugins/itemsync/itemsyncsettings.ui" line="88"></location>
        <source>Files to Item Data Formats</source>
        <translation type="unfinished"></translation>
    </message>
    <message>
        <location filename="../plugins/itemsync/itemsyncsettings.ui" line="106"></location>
        <source>&lt;p&gt;Set MIME type to &lt;strong&gt;-&lt;/strong&gt; (dash) to ignore files. Any other unknown or hidden files are ignored.&lt;/p&gt;
&lt;p&gt;Example: Load &lt;strong&gt;txt&lt;/strong&gt; file extension as &lt;strong&gt;text/plain&lt;/strong&gt; MIME type.&lt;/p&gt;</source>
        <translation type="unfinished"></translation>
    </message>
    <message>
        <location filename="../plugins/itemsync/itemsyncsettings.ui" line="121"></location>
        <source>Extensions</source>
        <translation type="unfinished"></translation>
    </message>
    <message>
        <location filename="../plugins/itemsync/itemsyncsettings.ui" line="126"></location>
        <source>Item MIME Type</source>
        <translation type="unfinished"></translation>
    </message>
</context>
<context>
    <name>ItemTagsLoader</name>
    <message>
        <location filename="../plugins/itemtags/itemtags.cpp" line="126"></location>
        <source>Add a Tag</source>
        <translation type="unfinished"></translation>
    </message>
    <message>
        <location filename="../plugins/itemtags/itemtags.cpp" line="131"></location>
        <source>Remove a Tag</source>
        <translation type="unfinished"></translation>
    </message>
    <message>
        <location filename="../plugins/itemtags/itemtags.cpp" line="149"></location>
        <source>Tag as %1</source>
        <translation type="unfinished"></translation>
    </message>
    <message>
        <location filename="../plugins/itemtags/itemtags.cpp" line="155"></location>
        <source>Remove tag %1</source>
        <translation type="unfinished"></translation>
    </message>
    <message>
        <location filename="../plugins/itemtags/itemtags.cpp" line="496"></location>
        <source>Important</source>
        <comment>Tag name for example command</comment>
        <translation type="unfinished"></translation>
    </message>
    <message>
        <location filename="../plugins/itemtags/itemtags.cpp" line="517"></location>
        <source>Clear all tags</source>
        <translation type="unfinished"></translation>
    </message>
    <message>
        <location filename="../plugins/itemtags/itemtags.h" line="88"></location>
        <source>Tags</source>
        <translation type="unfinished"></translation>
    </message>
    <message>
        <location filename="../plugins/itemtags/itemtags.h" line="90"></location>
        <source>Display tags for items.</source>
        <translation type="unfinished"></translation>
    </message>
</context>
<context>
    <name>ItemTagsSettings</name>
    <message>
        <location filename="../plugins/itemtags/itemtagssettings.ui" line="17"></location>
        <source>Menu items for adding and removing custom tags can be added and customized in Commands dialog.</source>
        <translation type="unfinished"></translation>
    </message>
    <message>
        <location filename="../plugins/itemtags/itemtagssettings.ui" line="28"></location>
        <source>Tag Name</source>
        <translation type="unfinished"></translation>
    </message>
    <message>
        <location filename="../plugins/itemtags/itemtagssettings.ui" line="33"></location>
        <source>Color</source>
        <translation type="unfinished"></translation>
    </message>
    <message>
        <location filename="../plugins/itemtags/itemtagssettings.ui" line="38"></location>
        <source>Icon</source>
        <translation type="unfinished"></translation>
    </message>
</context>
<context>
    <name>ItemTextLoader</name>
    <message>
        <location filename="../plugins/itemtext/itemtext.h" line="67"></location>
        <source>Text</source>
        <translation type="unfinished"></translation>
    </message>
    <message>
        <location filename="../plugins/itemtext/itemtext.h" line="69"></location>
        <source>Display plain text and simple HTML items.</source>
        <translation type="unfinished"></translation>
    </message>
</context>
<context>
    <name>ItemTextSettings</name>
    <message>
        <location filename="../plugins/itemtext/itemtextsettings.ui" line="17"></location>
        <source>Save and display HTML and rich text</source>
        <translation type="unfinished"></translation>
    </message>
    <message>
        <location filename="../plugins/itemtext/itemtextsettings.ui" line="26"></location>
        <source>Maximum number of lines to display (0 to show all):</source>
        <translation type="unfinished"></translation>
    </message>
    <message>
        <location filename="../plugins/itemtext/itemtextsettings.ui" line="60"></location>
        <source>Maximum height in pixels (0 for no limit):</source>
        <translation type="unfinished"></translation>
    </message>
</context>
<context>
    <name>MainWindow</name>
    <message>
        <location filename="../src/ui/mainwindow.ui" line="17"></location>
        <source>CopyQ</source>
        <translation type="unfinished"></translation>
    </message>
    <message>
<<<<<<< HEAD
        <location filename="../src/gui/mainwindow.cpp" line="395"/>
=======
        <location filename="../src/gui/mainwindow.cpp" line="355"></location>
>>>>>>> ab515b04
        <source>Exit?</source>
        <translation type="unfinished"></translation>
    </message>
    <message>
<<<<<<< HEAD
        <location filename="../src/gui/mainwindow.cpp" line="396"/>
=======
        <location filename="../src/gui/mainwindow.cpp" line="356"></location>
>>>>>>> ab515b04
        <source>Do you want to &lt;strong&gt;exit&lt;/strong&gt; CopyQ?</source>
        <translation type="unfinished"></translation>
    </message>
    <message>
<<<<<<< HEAD
        <location filename="../src/gui/mainwindow.cpp" line="433"/>
=======
        <location filename="../src/gui/mainwindow.cpp" line="391"></location>
>>>>>>> ab515b04
        <source>&amp;File</source>
        <translation type="unfinished"></translation>
    </message>
    <message>
<<<<<<< HEAD
        <location filename="../src/gui/mainwindow.cpp" line="476"/>
=======
        <location filename="../src/gui/mainwindow.cpp" line="434"></location>
>>>>>>> ab515b04
        <source>&amp;Edit</source>
        <translation type="unfinished"></translation>
    </message>
    <message>
<<<<<<< HEAD
        <location filename="../src/gui/mainwindow.cpp" line="500"/>
=======
        <location filename="../src/gui/mainwindow.cpp" line="458"></location>
>>>>>>> ab515b04
        <source>&amp;Item</source>
        <translation type="unfinished"></translation>
    </message>
    <message>
<<<<<<< HEAD
        <location filename="../src/gui/mainwindow.cpp" line="504"/>
=======
        <location filename="../src/gui/mainwindow.cpp" line="462"></location>
>>>>>>> ab515b04
        <source>&amp;Tabs</source>
        <translation type="unfinished"></translation>
    </message>
    <message>
<<<<<<< HEAD
        <location filename="../src/gui/mainwindow.cpp" line="529"/>
=======
        <location filename="../src/gui/mainwindow.cpp" line="487"></location>
>>>>>>> ab515b04
        <source>&amp;Help</source>
        <translation type="unfinished"></translation>
    </message>
    <message>
<<<<<<< HEAD
        <location filename="../src/gui/mainwindow.cpp" line="2108"/>
=======
        <location filename="../src/gui/mainwindow.cpp" line="2058"></location>
>>>>>>> ab515b04
        <source>&amp;Show/Hide</source>
        <translation type="unfinished"></translation>
    </message>
    <message>
<<<<<<< HEAD
        <location filename="../src/gui/mainwindow.cpp" line="2112"/>
=======
        <location filename="../src/gui/mainwindow.cpp" line="2062"></location>
>>>>>>> ab515b04
        <source>Open action dialog</source>
        <translation type="unfinished"></translation>
    </message>
    <message>
<<<<<<< HEAD
        <location filename="../src/gui/mainwindow.cpp" line="927"/>
=======
        <location filename="../src/gui/mainwindow.cpp" line="878"></location>
>>>>>>> ab515b04
        <source>&amp;Enable Clipboard Storing</source>
        <translation type="unfinished"></translation>
    </message>
    <message>
<<<<<<< HEAD
        <location filename="../src/gui/mainwindow.cpp" line="928"/>
=======
        <location filename="../src/gui/mainwindow.cpp" line="879"></location>
>>>>>>> ab515b04
        <source>&amp;Disable Clipboard Storing</source>
        <translation type="unfinished"></translation>
    </message>
    <message>
<<<<<<< HEAD
        <location filename="../src/gui/mainwindow.cpp" line="1335"/>
=======
        <location filename="../src/gui/mainwindow.cpp" line="1276"></location>
>>>>>>> ab515b04
        <source>CopyQ Error</source>
        <comment>Notification error message title</comment>
        <translation type="unfinished"></translation>
    </message>
    <message>
<<<<<<< HEAD
        <location filename="../src/gui/mainwindow.cpp" line="542"/>
=======
        <location filename="../src/gui/mainwindow.cpp" line="500"></location>
>>>>>>> ab515b04
        <source>&amp;New Tab</source>
        <translation type="unfinished"></translation>
    </message>
    <message>
<<<<<<< HEAD
        <location filename="../src/gui/mainwindow.cpp" line="544"/>
=======
        <location filename="../src/gui/mainwindow.cpp" line="502"></location>
>>>>>>> ab515b04
        <source>Rename &amp;Group %1</source>
        <translation type="unfinished"></translation>
    </message>
    <message>
<<<<<<< HEAD
        <location filename="../src/gui/mainwindow.cpp" line="546"/>
=======
        <location filename="../src/gui/mainwindow.cpp" line="504"></location>
>>>>>>> ab515b04
        <source>Re&amp;name Tab %1</source>
        <translation type="unfinished"></translation>
    </message>
    <message>
<<<<<<< HEAD
        <location filename="../src/gui/mainwindow.cpp" line="548"/>
=======
        <location filename="../src/gui/mainwindow.cpp" line="506"></location>
>>>>>>> ab515b04
        <source>Re&amp;move Tab %1</source>
        <translation type="unfinished"></translation>
    </message>
    <message>
<<<<<<< HEAD
        <location filename="../src/gui/mainwindow.cpp" line="550"/>
=======
        <location filename="../src/gui/mainwindow.cpp" line="508"></location>
>>>>>>> ab515b04
        <source>Remove Group %1</source>
        <translation type="unfinished"></translation>
    </message>
    <message>
<<<<<<< HEAD
        <location filename="../src/gui/mainwindow.cpp" line="552"/>
=======
        <location filename="../src/gui/mainwindow.cpp" line="510"></location>
>>>>>>> ab515b04
        <source>&amp;Change Tab Icon</source>
        <translation type="unfinished"></translation>
    </message>
    <message>
<<<<<<< HEAD
        <location filename="../src/gui/mainwindow.cpp" line="1161"/>
=======
        <location filename="../src/gui/mainwindow.cpp" line="1112"></location>
>>>>>>> ab515b04
        <source>Clipboard:
%1</source>
        <comment>Tray tooltip format</comment>
        <translation type="unfinished"></translation>
    </message>
    <message>
<<<<<<< HEAD
        <location filename="../src/gui/mainwindow.cpp" line="1145"/>
=======
        <location filename="../src/gui/mainwindow.cpp" line="1096"></location>
>>>>>>> ab515b04
        <source>%1 - CopyQ</source>
        <comment>Main window title format (%1 is clipboard content label)</comment>
        <translation type="unfinished"></translation>
    </message>
    <message>
<<<<<<< HEAD
        <location filename="../src/gui/mainwindow.cpp" line="1148"/>
=======
        <location filename="../src/gui/mainwindow.cpp" line="1099"></location>
>>>>>>> ab515b04
        <source>%1 - %2 - CopyQ</source>
        <comment>Main window title format (%1 is clipboard content label, %2 is session name)</comment>
        <translation type="unfinished"></translation>
    </message>
    <message>
<<<<<<< HEAD
        <location filename="../src/gui/mainwindow.cpp" line="2129"/>
=======
        <location filename="../src/gui/mainwindow.cpp" line="2079"></location>
>>>>>>> ab515b04
        <source>&amp;Clipboard: %1</source>
        <comment>Tray menu clipboard item format</comment>
        <translation type="unfinished"></translation>
    </message>
    <message>
<<<<<<< HEAD
        <location filename="../src/gui/mainwindow.cpp" line="2320"/>
        <location filename="../src/gui/mainwindow.cpp" line="2378"/>
=======
        <location filename="../src/gui/mainwindow.cpp" line="2270"></location>
        <location filename="../src/gui/mainwindow.cpp" line="2328"></location>
>>>>>>> ab515b04
        <source>CopyQ Items (*.cpq)</source>
        <translation type="unfinished"></translation>
    </message>
    <message>
<<<<<<< HEAD
        <location filename="../src/gui/mainwindow.cpp" line="2328"/>
=======
        <location filename="../src/gui/mainwindow.cpp" line="2278"></location>
>>>>>>> ab515b04
        <source>CopyQ Error Saving File</source>
        <translation type="unfinished"></translation>
    </message>
    <message>
<<<<<<< HEAD
        <location filename="../src/gui/mainwindow.cpp" line="2329"/>
=======
        <location filename="../src/gui/mainwindow.cpp" line="2279"></location>
>>>>>>> ab515b04
        <source>Cannot save file %1!</source>
        <translation type="unfinished"></translation>
    </message>
    <message>
<<<<<<< HEAD
        <location filename="../src/gui/mainwindow.cpp" line="2383"/>
=======
        <location filename="../src/gui/mainwindow.cpp" line="2333"></location>
>>>>>>> ab515b04
        <source>CopyQ Error Opening File</source>
        <translation type="unfinished"></translation>
    </message>
    <message>
<<<<<<< HEAD
        <location filename="../src/gui/mainwindow.cpp" line="2384"/>
=======
        <location filename="../src/gui/mainwindow.cpp" line="2334"></location>
>>>>>>> ab515b04
        <source>Cannot open file %1!</source>
        <translation type="unfinished"></translation>
    </message>
    <message>
<<<<<<< HEAD
        <location filename="../src/gui/mainwindow.cpp" line="2532"/>
=======
        <location filename="../src/gui/mainwindow.cpp" line="2482"></location>
>>>>>>> ab515b04
        <source>Remove All Tabs in Group?</source>
        <translation type="unfinished"></translation>
    </message>
    <message>
<<<<<<< HEAD
        <location filename="../src/gui/mainwindow.cpp" line="2533"/>
=======
        <location filename="../src/gui/mainwindow.cpp" line="2483"></location>
>>>>>>> ab515b04
        <source>Do you want to remove &lt;strong&gt;all tabs&lt;/strong&gt; in group &lt;strong&gt;%1&lt;/strong&gt;?</source>
        <translation type="unfinished"></translation>
    </message>
    <message>
<<<<<<< HEAD
        <location filename="../src/gui/mainwindow.cpp" line="2578"/>
=======
        <location filename="../src/gui/mainwindow.cpp" line="2528"></location>
>>>>>>> ab515b04
        <source>Remove Tab?</source>
        <translation type="unfinished"></translation>
    </message>
    <message>
<<<<<<< HEAD
        <location filename="../src/gui/mainwindow.cpp" line="2579"/>
=======
        <location filename="../src/gui/mainwindow.cpp" line="2529"></location>
>>>>>>> ab515b04
        <source>Do you want to remove tab &lt;strong&gt;%1&lt;/strong&gt;?</source>
        <translation type="unfinished"></translation>
    </message>
</context>
<context>
    <name>Notification</name>
    <message>
        <location filename="../src/gui/notification.cpp" line="48"></location>
        <source>CopyQ Inspect Notification</source>
        <translation type="unfinished"></translation>
    </message>
    <message>
        <location filename="../src/gui/notification.cpp" line="72"></location>
        <source>&amp;Copy</source>
        <translation type="unfinished"></translation>
    </message>
    <message>
        <location filename="../src/gui/notification.cpp" line="123"></location>
        <source>Right click to show</source>
        <translation type="unfinished"></translation>
    </message>
</context>
<context>
    <name>ProcessManagerDialog</name>
    <message>
        <location filename="../src/ui/processmanagerdialog.ui" line="14"></location>
        <source>CopyQ Process Manager</source>
        <translation type="unfinished"></translation>
    </message>
    <message>
        <location filename="../src/gui/processmanagerdialog.cpp" line="60"></location>
        <source>Started</source>
        <translation type="unfinished"></translation>
    </message>
    <message>
        <location filename="../src/gui/processmanagerdialog.cpp" line="62"></location>
        <location filename="../src/gui/processmanagerdialog.cpp" line="162"></location>
        <location filename="../src/gui/processmanagerdialog.cpp" line="268"></location>
        <source>Finished</source>
        <translation type="unfinished"></translation>
    </message>
    <message>
        <location filename="../src/gui/processmanagerdialog.cpp" line="64"></location>
        <source>Name</source>
        <translation type="unfinished"></translation>
    </message>
    <message>
        <location filename="../src/gui/processmanagerdialog.cpp" line="66"></location>
        <source>Status</source>
        <translation type="unfinished"></translation>
    </message>
    <message>
        <location filename="../src/gui/processmanagerdialog.cpp" line="268"></location>
        <source>Starting</source>
        <translation type="unfinished"></translation>
    </message>
    <message>
        <location filename="../src/gui/processmanagerdialog.cpp" line="287"></location>
        <source>Terminate</source>
        <translation type="unfinished"></translation>
    </message>
    <message>
        <location filename="../src/gui/processmanagerdialog.cpp" line="152"></location>
        <source>Runnning</source>
        <translation type="unfinished"></translation>
    </message>
    <message>
        <location filename="../src/gui/processmanagerdialog.cpp" line="162"></location>
        <source>Failed</source>
        <translation type="unfinished"></translation>
    </message>
    <message>
        <location filename="../src/gui/processmanagerdialog.cpp" line="172"></location>
        <source>Remove</source>
        <translation type="unfinished"></translation>
    </message>
</context>
<context>
    <name>Proxy</name>
    <message>
        <location filename="../plugins/itemfakevim/itemfakevim.cpp" line="308"></location>
        <source>Information</source>
        <translation type="unfinished"></translation>
    </message>
</context>
<context>
    <name>QObject</name>
    <message>
<<<<<<< HEAD
        <location filename="../src/common/common.cpp" line="422"/>
=======
        <location filename="../src/common/common.cpp" line="390"></location>
>>>>>>> ab515b04
        <source>&lt;HIDDEN&gt;</source>
        <comment>Label for hidden/secret clipboard content</comment>
        <translation type="unfinished"></translation>
    </message>
    <message numerus="yes">
<<<<<<< HEAD
        <location filename="../src/common/common.cpp" line="428"/>
=======
        <location filename="../src/common/common.cpp" line="396"></location>
>>>>>>> ab515b04
        <source>%1 (%n lines)</source>
        <comment>Label for multi-line text in clipboard</comment>
        <translation type="unfinished">
            <numerusform></numerusform>
            <numerusform></numerusform>
        </translation>
    </message>
    <message>
<<<<<<< HEAD
        <location filename="../src/common/common.cpp" line="438"/>
=======
        <location filename="../src/common/common.cpp" line="405"></location>
>>>>>>> ab515b04
        <source>&lt;IMAGE&gt;</source>
        <comment>Label for image in clipboard</comment>
        <translation type="unfinished"></translation>
    </message>
    <message>
<<<<<<< HEAD
        <location filename="../src/common/common.cpp" line="440"/>
=======
        <location filename="../src/common/common.cpp" line="407"></location>
>>>>>>> ab515b04
        <source>&lt;FILES&gt;</source>
        <comment>Label for URLs/files in clipboard</comment>
        <translation type="unfinished"></translation>
    </message>
    <message>
<<<<<<< HEAD
        <location filename="../src/common/common.cpp" line="442"/>
=======
        <location filename="../src/common/common.cpp" line="409"></location>
>>>>>>> ab515b04
        <source>&lt;EMPTY&gt;</source>
        <comment>Label for empty clipboard</comment>
        <translation type="unfinished"></translation>
    </message>
    <message>
<<<<<<< HEAD
        <location filename="../src/common/common.cpp" line="444"/>
=======
        <location filename="../src/common/common.cpp" line="411"></location>
>>>>>>> ab515b04
        <source>&lt;DATA&gt;</source>
        <comment>Label for data in clipboard</comment>
        <translation type="unfinished"></translation>
    </message>
    <message>
<<<<<<< HEAD
        <location filename="../src/common/common.cpp" line="461"/>
=======
        <location filename="../src/common/common.cpp" line="423"></location>
>>>>>>> ab515b04
        <source>Backspace</source>
        <comment>Key to remove item or MIME on OS X</comment>
        <translation type="unfinished"></translation>
    </message>
    <message>
<<<<<<< HEAD
        <location filename="../src/common/common.cpp" line="463"/>
=======
        <location filename="../src/common/common.cpp" line="425"></location>
>>>>>>> ab515b04
        <source>Delete</source>
        <comment>Key to remove item or MIME</comment>
        <translation type="unfinished"></translation>
    </message>
    <message>
<<<<<<< HEAD
        <location filename="../src/common/log.cpp" line="161"/>
=======
        <location filename="../src/common/log.cpp" line="155"></location>
>>>>>>> ab515b04
        <source>warning: %1</source>
        <translation type="unfinished"></translation>
    </message>
    <message>
<<<<<<< HEAD
        <location filename="../src/common/log.cpp" line="163"/>
=======
        <location filename="../src/common/log.cpp" line="157"></location>
>>>>>>> ab515b04
        <source>ERROR: %1</source>
        <translation type="unfinished"></translation>
    </message>
    <message numerus="yes">
        <location filename="../src/gui/notificationdaemon.cpp" line="91"></location>
        <source>%1&lt;div align="right"&gt;&lt;small&gt;&amp;mdash; %n lines &amp;mdash;&lt;/small&gt;&lt;/div&gt;</source>
        <comment>Notification label for multi-line text in clipboard</comment>
        <translation type="unfinished">
            <numerusform></numerusform>
            <numerusform></numerusform>
        </translation>
    </message>
    <message>
        <location filename="../src/gui/notificationdaemon.cpp" line="94"></location>
        <source>%1</source>
        <comment>Notification label for single-line text in clipboard</comment>
        <translation type="unfinished"></translation>
    </message>
    <message>
<<<<<<< HEAD
        <location filename="../src/item/itemfactory.cpp" line="189"/>
=======
        <location filename="../src/item/itemfactory.cpp" line="187"></location>
>>>>>>> ab515b04
        <source>Item file %1 is corrupted or some CopyQ plugins are missing!</source>
        <translation type="unfinished"></translation>
    </message>
    <message>
<<<<<<< HEAD
        <location filename="../src/item/itemfactory.cpp" line="231"/>
=======
        <location filename="../src/item/itemfactory.cpp" line="229"></location>
>>>>>>> ab515b04
        <source>No plugins loaded</source>
        <translation type="unfinished"></translation>
    </message>
    <message>
<<<<<<< HEAD
        <location filename="../src/item/itemfactory.cpp" line="433"/>
=======
        <location filename="../src/item/itemfactory.cpp" line="431"></location>
>>>>>>> ab515b04
        <source>Loading plugin: %1</source>
        <translation type="unfinished"></translation>
    </message>
    <message>
        <location filename="../src/item/serialize.cpp" line="174"></location>
        <source>Data deserialization failed: %1</source>
        <translation type="unfinished"></translation>
    </message>
    <message>
<<<<<<< HEAD
        <location filename="../src/main.cpp" line="167"/>
=======
        <location filename="../src/main.cpp" line="166"></location>
>>>>>>> ab515b04
        <source>Session name must contain at most 16 characters
which can be letters, digits, '-' or '_'!</source>
        <translation type="unfinished"></translation>
    </message>
</context>
<context>
    <name>Scriptable</name>
    <message>
        <location filename="../src/scriptable/commandhelp.cpp" line="65"></location>
        <source>Hide main window.</source>
        <translation type="unfinished"></translation>
    </message>
    <message>
        <location filename="../src/scriptable/commandhelp.cpp" line="67"></location>
        <source>Show or hide main window.</source>
        <translation type="unfinished"></translation>
    </message>
    <message>
        <location filename="../src/scriptable/commandhelp.cpp" line="69"></location>
        <source>Open context menu.</source>
        <translation type="unfinished"></translation>
    </message>
    <message>
        <location filename="../src/scriptable/commandhelp.cpp" line="71"></location>
        <source>Exit server.</source>
        <translation type="unfinished"></translation>
    </message>
    <message>
        <location filename="../src/scriptable/commandhelp.cpp" line="73"></location>
        <source>Disable or enable clipboard content storing.</source>
        <translation type="unfinished"></translation>
    </message>
    <message>
        <location filename="../src/scriptable/commandhelp.cpp" line="76"></location>
        <source>Print clipboard content.</source>
        <translation type="unfinished"></translation>
    </message>
    <message>
        <location filename="../src/scriptable/commandhelp.cpp" line="77"></location>
        <location filename="../src/scriptable/commandhelp.cpp" line="81"></location>
        <location filename="../src/scriptable/commandhelp.cpp" line="89"></location>
        <location filename="../src/scriptable/commandhelp.cpp" line="91"></location>
        <location filename="../src/scriptable/commandhelp.cpp" line="122"></location>
        <location filename="../src/scriptable/commandhelp.cpp" line="125"></location>
        <location filename="../src/scriptable/commandhelp.cpp" line="127"></location>
        <source>MIME</source>
        <translation type="unfinished"></translation>
    </message>
    <message>
        <location filename="../src/scriptable/commandhelp.cpp" line="80"></location>
        <source>Print X11 selection content.</source>
        <translation type="unfinished"></translation>
    </message>
    <message>
        <location filename="../src/scriptable/commandhelp.cpp" line="84"></location>
        <source>Paste clipboard to current window
(may not work with some applications).</source>
        <translation type="unfinished"></translation>
    </message>
    <message>
        <location filename="../src/scriptable/commandhelp.cpp" line="86"></location>
        <source>Set clipboard text.</source>
        <translation type="unfinished"></translation>
    </message>
    <message>
        <location filename="../src/scriptable/commandhelp.cpp" line="87"></location>
        <location filename="../src/scriptable/commandhelp.cpp" line="104"></location>
        <location filename="../src/scriptable/commandhelp.cpp" line="108"></location>
        <source>TEXT</source>
        <translation type="unfinished"></translation>
    </message>
    <message>
        <location filename="../src/scriptable/commandhelp.cpp" line="88"></location>
        <source>
Set clipboard content.</source>
        <translation type="unfinished"></translation>
    </message>
    <message>
        <location filename="../src/scriptable/commandhelp.cpp" line="90"></location>
        <location filename="../src/scriptable/commandhelp.cpp" line="91"></location>
        <location filename="../src/scriptable/commandhelp.cpp" line="126"></location>
        <location filename="../src/scriptable/commandhelp.cpp" line="127"></location>
        <source>DATA</source>
        <translation type="unfinished"></translation>
    </message>
    <message>
        <location filename="../src/scriptable/commandhelp.cpp" line="96"></location>
        <source>Copy item in the row to clipboard.</source>
        <translation type="unfinished"></translation>
    </message>
    <message>
<<<<<<< HEAD
        <location filename="../src/scriptable/commandhelp.cpp" line="97"/>
        <location filename="../src/scriptable/commandhelp.cpp" line="107"/>
        <location filename="../src/scriptable/commandhelp.cpp" line="115"/>
        <location filename="../src/scriptable/commandhelp.cpp" line="122"/>
        <location filename="../src/scriptable/commandhelp.cpp" line="124"/>
=======
        <location filename="../src/scriptable/commandhelp.cpp" line="97"></location>
        <location filename="../src/scriptable/commandhelp.cpp" line="107"></location>
        <location filename="../src/scriptable/commandhelp.cpp" line="122"></location>
        <location filename="../src/scriptable/commandhelp.cpp" line="124"></location>
>>>>>>> ab515b04
        <source>ROW</source>
        <translation type="unfinished"></translation>
    </message>
    <message>
        <location filename="../src/scriptable/commandhelp.cpp" line="99"></location>
        <source>Copy next item from current tab to clipboard.</source>
        <translation type="unfinished"></translation>
    </message>
    <message>
        <location filename="../src/scriptable/commandhelp.cpp" line="101"></location>
        <source>Copy previous item from current tab to clipboard.</source>
        <translation type="unfinished"></translation>
    </message>
    <message>
        <location filename="../src/scriptable/commandhelp.cpp" line="103"></location>
        <source>Add text into clipboard.</source>
        <translation type="unfinished"></translation>
    </message>
    <message>
        <location filename="../src/scriptable/commandhelp.cpp" line="106"></location>
        <source>Insert text into given row.</source>
        <translation type="unfinished"></translation>
    </message>
    <message>
        <location filename="../src/scriptable/commandhelp.cpp" line="110"></location>
        <source>Remove items in given rows.</source>
        <translation type="unfinished"></translation>
    </message>
    <message>
<<<<<<< HEAD
        <location filename="../src/scriptable/commandhelp.cpp" line="111"/>
        <location filename="../src/scriptable/commandhelp.cpp" line="131"/>
        <location filename="../src/scriptable/commandhelp.cpp" line="135"/>
=======
        <location filename="../src/scriptable/commandhelp.cpp" line="111"></location>
        <location filename="../src/scriptable/commandhelp.cpp" line="115"></location>
        <location filename="../src/scriptable/commandhelp.cpp" line="131"></location>
        <location filename="../src/scriptable/commandhelp.cpp" line="135"></location>
>>>>>>> ab515b04
        <source>ROWS</source>
        <translation type="unfinished"></translation>
    </message>
    <message>
        <location filename="../src/scriptable/commandhelp.cpp" line="113"></location>
        <source>Edit items or edit new one.
Value -1 is for current text in clipboard.</source>
        <translation type="unfinished"></translation>
    </message>
    <message>
        <location filename="../src/scriptable/commandhelp.cpp" line="118"></location>
        <source>Set separator for items on output.</source>
        <translation type="unfinished"></translation>
    </message>
    <message>
        <location filename="../src/scriptable/commandhelp.cpp" line="119"></location>
        <location filename="../src/scriptable/commandhelp.cpp" line="136"></location>
        <source>SEPARATOR</source>
        <translation type="unfinished"></translation>
    </message>
    <message>
        <location filename="../src/scriptable/commandhelp.cpp" line="121"></location>
        <source>Print raw data of clipboard or item in row.</source>
        <translation type="unfinished"></translation>
    </message>
    <message>
        <location filename="../src/scriptable/commandhelp.cpp" line="123"></location>
        <source>
Write raw data to given row.</source>
        <translation type="unfinished"></translation>
    </message>
    <message>
        <location filename="../src/scriptable/commandhelp.cpp" line="130"></location>
        <source>Show action dialog.</source>
        <translation type="unfinished"></translation>
    </message>
    <message>
        <location filename="../src/scriptable/commandhelp.cpp" line="133"></location>
        <source>
Run PROGRAM on item text in the rows.
Use %1 in PROGRAM to pass text as argument.</source>
        <translation type="unfinished"></translation>
    </message>
    <message>
        <location filename="../src/scriptable/commandhelp.cpp" line="136"></location>
        <source>PROGRAM</source>
        <translation type="unfinished"></translation>
    </message>
    <message>
        <location filename="../src/scriptable/commandhelp.cpp" line="138"></location>
        <source>
Show tray popup message for TIME milliseconds.</source>
        <translation type="unfinished"></translation>
    </message>
    <message>
        <location filename="../src/scriptable/commandhelp.cpp" line="139"></location>
        <source>TITLE</source>
        <translation type="unfinished"></translation>
    </message>
    <message>
        <location filename="../src/scriptable/commandhelp.cpp" line="140"></location>
        <source>MESSAGE</source>
        <translation type="unfinished"></translation>
    </message>
    <message>
        <location filename="../src/scriptable/commandhelp.cpp" line="141"></location>
        <source>TIME</source>
        <translation type="unfinished"></translation>
    </message>
    <message>
        <location filename="../src/scriptable/commandhelp.cpp" line="144"></location>
        <source>List available tab names.</source>
        <translation type="unfinished"></translation>
    </message>
    <message>
        <location filename="../src/scriptable/commandhelp.cpp" line="146"></location>
        <source>Run command on tab with given name.
Tab is created if it doesn't exist.
Default is the first tab.</source>
        <translation type="unfinished"></translation>
    </message>
    <message>
        <location filename="../src/scriptable/commandhelp.cpp" line="191"></location>
        <source>Run application tests (append --help argument for more info).</source>
        <translation type="unfinished"></translation>
    </message>
    <message>
        <location filename="../src/scriptable/commandhelp.cpp" line="63"></location>
        <location filename="../src/scriptable/commandhelp.cpp" line="149"></location>
        <location filename="../src/scriptable/commandhelp.cpp" line="153"></location>
        <location filename="../src/scriptable/commandhelp.cpp" line="156"></location>
        <source>NAME</source>
        <translation type="unfinished"></translation>
    </message>
    <message>
        <location filename="../src/scriptable/commandhelp.cpp" line="62"></location>
        <source>Show main window and optionally open tab with given name.</source>
        <translation type="unfinished"></translation>
    </message>
    <message>
        <location filename="../src/scriptable/commandhelp.cpp" line="94"></location>
        <source>Print amount of items in current tab.</source>
        <translation type="unfinished"></translation>
    </message>
    <message>
        <location filename="../src/scriptable/commandhelp.cpp" line="150"></location>
        <location filename="../src/scriptable/commandhelp.cpp" line="186"></location>
        <location filename="../src/scriptable/scriptable.cpp" line="60"></location>
        <source>COMMAND</source>
        <translation type="unfinished"></translation>
    </message>
    <message>
        <location filename="../src/scriptable/commandhelp.cpp" line="152"></location>
        <source>Remove tab.</source>
        <translation type="unfinished"></translation>
    </message>
    <message>
        <location filename="../src/scriptable/commandhelp.cpp" line="155"></location>
        <source>Rename tab.</source>
        <translation type="unfinished"></translation>
    </message>
    <message>
        <location filename="../src/scriptable/commandhelp.cpp" line="157"></location>
        <source>NEW_NAME</source>
        <translation type="unfinished"></translation>
    </message>
    <message>
        <location filename="../src/scriptable/commandhelp.cpp" line="160"></location>
        <source>Export items to file.</source>
        <translation type="unfinished"></translation>
    </message>
    <message>
        <location filename="../src/scriptable/commandhelp.cpp" line="161"></location>
        <location filename="../src/scriptable/commandhelp.cpp" line="164"></location>
        <source>FILE_NAME</source>
        <translation type="unfinished"></translation>
    </message>
    <message>
        <location filename="../src/scriptable/commandhelp.cpp" line="163"></location>
        <source>Import items from file.</source>
        <translation type="unfinished"></translation>
    </message>
    <message>
        <location filename="../src/scriptable/commandhelp.cpp" line="167"></location>
        <source>List all options.</source>
        <translation type="unfinished"></translation>
    </message>
    <message>
        <location filename="../src/scriptable/commandhelp.cpp" line="169"></location>
        <source>Get option value.</source>
        <translation type="unfinished"></translation>
    </message>
    <message>
        <location filename="../src/scriptable/commandhelp.cpp" line="170"></location>
        <location filename="../src/scriptable/commandhelp.cpp" line="173"></location>
        <source>OPTION</source>
        <translation type="unfinished"></translation>
    </message>
    <message>
        <location filename="../src/scriptable/commandhelp.cpp" line="172"></location>
        <source>Set option value.</source>
        <translation type="unfinished"></translation>
    </message>
    <message>
        <location filename="../src/scriptable/commandhelp.cpp" line="174"></location>
        <source>VALUE</source>
        <translation type="unfinished"></translation>
    </message>
    <message>
        <location filename="../src/scriptable/commandhelp.cpp" line="177"></location>
        <source>
Evaluate ECMAScript program.
Arguments are accessible using with "arguments(0..N)".</source>
        <translation type="unfinished"></translation>
    </message>
    <message>
        <location filename="../src/scriptable/commandhelp.cpp" line="179"></location>
        <source>SCRIPT</source>
        <translation type="unfinished"></translation>
    </message>
    <message>
        <location filename="../src/scriptable/commandhelp.cpp" line="180"></location>
        <source>ARGUMENTS</source>
        <translation type="unfinished"></translation>
    </message>
    <message>
        <location filename="../src/scriptable/commandhelp.cpp" line="182"></location>
        <source>
Starts or connects to application instance with given session name.</source>
        <translation type="unfinished"></translation>
    </message>
    <message>
        <location filename="../src/scriptable/commandhelp.cpp" line="183"></location>
        <source>SESSION</source>
        <translation type="unfinished"></translation>
    </message>
    <message>
        <location filename="../src/scriptable/commandhelp.cpp" line="185"></location>
        <source>
Print help for COMMAND or all commands.</source>
        <translation type="unfinished"></translation>
    </message>
    <message>
        <location filename="../src/scriptable/commandhelp.cpp" line="188"></location>
        <source>
Print version of program and libraries.</source>
        <translation type="unfinished"></translation>
    </message>
    <message>
        <location filename="../src/scriptable/scriptable.cpp" line="60"></location>
        <source>Usage: copyq [%1]</source>
        <translation type="unfinished"></translation>
    </message>
    <message>
        <location filename="../src/scriptable/scriptable.cpp" line="61"></location>
        <source>Starts server if no command is specified.</source>
        <translation type="unfinished"></translation>
    </message>
    <message>
        <location filename="../src/scriptable/scriptable.cpp" line="62"></location>
        <source>  COMMANDs:</source>
        <translation type="unfinished"></translation>
    </message>
    <message>
        <location filename="../src/scriptable/scriptable.cpp" line="67"></location>
        <source>NOTES:</source>
        <translation type="unfinished"></translation>
    </message>
    <message>
        <location filename="../src/scriptable/scriptable.cpp" line="68"></location>
        <source>  - Use dash argument (-) to read data from stdandard input.</source>
        <translation type="unfinished"></translation>
    </message>
    <message>
        <location filename="../src/scriptable/scriptable.cpp" line="69"></location>
        <source>  - Use double-dash argument (--) to read all following arguments without
    expanding escape sequences (i.e. \n, \t and others).</source>
        <translation type="unfinished"></translation>
    </message>
    <message>
        <location filename="../src/scriptable/scriptable.cpp" line="71"></location>
        <source>  - Use ? for MIME to print available MIME types (default is "text/plain").</source>
        <translation type="unfinished"></translation>
    </message>
    <message>
        <location filename="../src/scriptable/scriptable.cpp" line="76"></location>
        <source>Invalid number of arguments!</source>
        <translation type="unfinished"></translation>
    </message>
    <message>
        <location filename="../src/scriptable/scriptable.cpp" line="317"></location>
        <location filename="../src/scriptable/scriptableworker.cpp" line="150"></location>
        <source>Name "%1" doesn't refer to a function.</source>
        <translation type="unfinished"></translation>
    </message>
    <message>
        <location filename="../src/scriptable/scriptable.cpp" line="381"></location>
        <source>Built with: </source>
        <translation type="unfinished"></translation>
    </message>
    <message>
        <location filename="../src/scriptable/scriptable.cpp" line="409"></location>
        <source>Command not found!</source>
        <translation type="unfinished"></translation>
    </message>
    <message>
        <location filename="../src/scriptable/scriptable.cpp" line="484"></location>
        <source>Terminating server.
</source>
        <translation type="unfinished"></translation>
    </message>
    <message>
        <location filename="../src/scriptable/scriptable.cpp" line="1230"></location>
        <source>Failed to set clipboard!</source>
        <translation type="unfinished"></translation>
    </message>
    <message>
        <location filename="../src/scriptable/scriptable.cpp" line="795"></location>
        <source>Cannot save to file "%1"!</source>
        <translation type="unfinished"></translation>
    </message>
    <message>
        <location filename="../src/scriptable/scriptable.cpp" line="806"></location>
        <source>Cannot import file "%1"!</source>
        <translation type="unfinished"></translation>
    </message>
    <message>
        <location filename="../src/scriptable/scriptable.cpp" line="818"></location>
        <source>Invalid option "%1"!</source>
        <translation type="unfinished"></translation>
    </message>
</context>
<context>
    <name>ShortcutButton</name>
    <message>
        <location filename="../src/gui/shortcutbutton.cpp" line="49"></location>
        <source>Add shortcut</source>
        <translation type="unfinished"></translation>
    </message>
</context>
<context>
    <name>ShortcutDialog</name>
    <message>
        <location filename="../src/ui/shortcutdialog.ui" line="14"></location>
        <source>CopyQ New Shortcut</source>
        <translation type="unfinished"></translation>
    </message>
    <message>
        <location filename="../src/ui/shortcutdialog.ui" line="20"></location>
        <source>&lt;html&gt;&lt;head/&gt;&lt;body&gt;&lt;p&gt;Press any key combination. &lt;span style=" font-weight:600;"&gt;Escape&lt;/span&gt; to cancel.&lt;/p&gt;&lt;/body&gt;&lt;/html&gt;</source>
        <translation type="unfinished"></translation>
    </message>
    <message>
        <location filename="../src/ui/shortcutdialog.ui" line="33"></location>
        <source>Click here and press any key combination</source>
        <translation type="unfinished"></translation>
    </message>
    <message>
<<<<<<< HEAD
        <location filename="../src/gui/shortcutdialog.cpp" line="66"/>
=======
        <location filename="../src/gui/shortcutdialog.cpp" line="65"></location>
>>>>>>> ab515b04
        <source>Remove Shortcut</source>
        <translation type="unfinished"></translation>
    </message>
</context>
<context>
    <name>ShortcutsWidget</name>
    <message>
        <location filename="../src/ui/shortcutswidget.ui" line="31"></location>
        <source>&amp;Find:</source>
        <translation type="unfinished"></translation>
    </message>
    <message>
        <location filename="../src/gui/shortcutswidget.cpp" line="328"></location>
        <source>There is command overriding this shortcut.</source>
        <translation type="unfinished"></translation>
    </message>
    <message>
        <location filename="../src/gui/shortcutswidget.cpp" line="329"></location>
        <source>Shortcut already exists!</source>
        <translation type="unfinished"></translation>
    </message>
</context>
<context>
    <name>TabDialog</name>
    <message>
        <location filename="../src/ui/tabdialog.ui" line="29"></location>
        <source>Tab name must be non-empty and unique.&lt;br /&gt;
Tab &lt;b&gt;No&amp;amp;tes&lt;/b&gt; can be opened using &lt;b&gt;Alt+t&lt;/b&gt;.&lt;br /&gt;
Use &lt;b&gt;/&lt;/b&gt; as path separator in tree view tab layout.</source>
        <translation type="unfinished"></translation>
    </message>
    <message>
        <location filename="../src/ui/tabdialog.ui" line="43"></location>
        <source>&amp;Name:</source>
        <translation type="unfinished">&amp;Nome:</translation>
    </message>
    <message>
        <location filename="../src/gui/tabdialog.cpp" line="35"></location>
        <source>CopyQ New Tab</source>
        <translation type="unfinished"></translation>
    </message>
    <message>
        <location filename="../src/gui/tabdialog.cpp" line="38"></location>
        <source>CopyQ Rename Tab</source>
        <translation type="unfinished"></translation>
    </message>
    <message>
        <location filename="../src/gui/tabdialog.cpp" line="41"></location>
        <source>CopyQ Rename Tab Group</source>
        <translation type="unfinished"></translation>
    </message>
</context>
<context>
    <name>TrayMenu</name>
    <message>
<<<<<<< HEAD
        <location filename="../src/gui/traymenu.cpp" line="110"/>
=======
        <location filename="../src/gui/traymenu.cpp" line="153"></location>
>>>>>>> ab515b04
        <source>&amp;%1. %2</source>
        <comment>Key hint (number shortcut) for items in tray menu (%1 is number, %2 is item label)</comment>
        <translation type="unfinished"></translation>
    </message>
</context>
<context>
    <name>Utils::FilterLineEdit</name>
    <message>
<<<<<<< HEAD
        <location filename="../src/gui/filterlineedit.cpp" line="118"/>
=======
        <location filename="../src/gui/filterlineedit.cpp" line="72"></location>
>>>>>>> ab515b04
        <source>Regular Expression</source>
        <translation type="unfinished"></translation>
    </message>
    <message>
<<<<<<< HEAD
        <location filename="../src/gui/filterlineedit.cpp" line="121"/>
=======
        <location filename="../src/gui/filterlineedit.cpp" line="75"></location>
>>>>>>> ab515b04
        <source>Case Insensitive</source>
        <translation type="unfinished"></translation>
    </message>
</context>
<context>
    <name>detail::ScriptableProxyHelper</name>
    <message>
<<<<<<< HEAD
        <location filename="../src/scriptable/scriptableproxy.cpp" line="320"/>
        <source>Tab with given name doesn&apos;t exist!</source>
        <translation type="unfinished"></translation>
    </message>
    <message>
        <location filename="../src/scriptable/scriptableproxy.cpp" line="325"/>
=======
        <location filename="../src/scriptable/scriptableproxy.cpp" line="346"></location>
        <source>Tab with given name doesn't exist!</source>
        <translation type="unfinished"></translation>
    </message>
    <message>
        <location filename="../src/scriptable/scriptableproxy.cpp" line="351"></location>
>>>>>>> ab515b04
        <source>Tab name cannot be empty!</source>
        <translation type="unfinished"></translation>
    </message>
    <message>
<<<<<<< HEAD
        <location filename="../src/scriptable/scriptableproxy.cpp" line="411"/>
=======
        <location filename="../src/scriptable/scriptableproxy.cpp" line="437"></location>
>>>>>>> ab515b04
        <source>Tab with given name already exists!</source>
        <translation type="unfinished"></translation>
    </message>
</context>
</TS><|MERGE_RESOLUTION|>--- conflicted
+++ resolved
@@ -281,33 +281,21 @@
         <translation type="obsolete">&lt;b&gt;INPUT:&lt;/b&gt;</translation>
     </message>
     <message>
-<<<<<<< HEAD
-        <location filename="../src/gui/actionhandler.cpp" line="120"/>
-=======
         <location filename="../src/gui/actionhandler.cpp" line="125"></location>
->>>>>>> ab515b04
         <source>Error: %1
 </source>
         <translation>Errore: %1
 </translation>
     </message>
     <message>
-<<<<<<< HEAD
-        <location filename="../src/gui/actionhandler.cpp" line="123"/>
-=======
         <location filename="../src/gui/actionhandler.cpp" line="128"></location>
->>>>>>> ab515b04
         <source>Exit code: %1
 </source>
         <translation>Codice in uscita: %1
 </translation>
     </message>
     <message>
-<<<<<<< HEAD
-        <location filename="../src/gui/actionhandler.cpp" line="143"/>
-=======
         <location filename="../src/gui/actionhandler.cpp" line="148"></location>
->>>>>>> ab515b04
         <source>Command %1</source>
         <translation>Comando %1</translation>
     </message>
@@ -436,11 +424,7 @@
         <translation>Impossibile connettersi al server! Prima avviate CopyQ dal server.</translation>
     </message>
     <message>
-<<<<<<< HEAD
-        <location filename="../src/app/clipboardclient.cpp" line="83"/>
-=======
         <location filename="../src/app/clipboardclient.cpp" line="86"></location>
->>>>>>> ab515b04
         <source>Connection lost!</source>
         <translation>Connessione perduta!</translation>
     </message>
@@ -670,85 +654,49 @@
         <translation>Auto&amp;matico</translation>
     </message>
     <message>
-<<<<<<< HEAD
-        <location filename="../src/ui/commandwidget.ui" line="86"/>
-=======
         <location filename="../src/ui/commandwidget.ui" line="84"></location>
->>>>>>> ab515b04
         <source>Show command in context menu of matching items</source>
         <translation>Visualizza il comando nel menu contestuale degli elementi corrispondenti</translation>
     </message>
     <message>
-<<<<<<< HEAD
-        <location filename="../src/ui/commandwidget.ui" line="89"/>
-=======
         <location filename="../src/ui/commandwidget.ui" line="87"></location>
->>>>>>> ab515b04
         <source>In M&amp;enu</source>
         <translation>Nel m&amp;enu</translation>
     </message>
     <message>
-<<<<<<< HEAD
-        <location filename="../src/ui/commandwidget.ui" line="136"/>
-=======
         <location filename="../src/ui/commandwidget.ui" line="96"></location>
->>>>>>> ab515b04
         <source>&amp;Global Shortcut:</source>
         <translation>&amp;Scorciatoia globale:</translation>
     </message>
     <message>
-<<<<<<< HEAD
-        <location filename="../src/ui/commandwidget.ui" line="171"/>
-=======
         <location filename="../src/ui/commandwidget.ui" line="131"></location>
->>>>>>> ab515b04
         <source>Match Items</source>
         <translation>Confronta elementi</translation>
     </message>
     <message>
-<<<<<<< HEAD
-        <location filename="../src/ui/commandwidget.ui" line="195"/>
-=======
         <location filename="../src/ui/commandwidget.ui" line="155"></location>
->>>>>>> ab515b04
         <source>Data of this MIME type will be sent to standard input of command.
 Leave empty to disable this.</source>
         <translation>I dati di questo tipo di MIME verranno inviati al comando standard di input.
 Lasciare vuoto per disabilitare.</translation>
     </message>
     <message>
-<<<<<<< HEAD
-        <location filename="../src/ui/commandwidget.ui" line="206"/>
-=======
         <location filename="../src/ui/commandwidget.ui" line="166"></location>
->>>>>>> ab515b04
         <source>F&amp;ormat:</source>
         <translation type="unfinished"></translation>
     </message>
     <message>
-<<<<<<< HEAD
-        <location filename="../src/ui/commandwidget.ui" line="291"/>
-=======
         <location filename="../src/ui/commandwidget.ui" line="251"></location>
->>>>>>> ab515b04
         <source>Comman&amp;d</source>
         <translation type="unfinished"></translation>
     </message>
     <message>
-<<<<<<< HEAD
-        <location filename="../src/ui/commandwidget.ui" line="330"/>
-=======
         <location filename="../src/ui/commandwidget.ui" line="290"></location>
->>>>>>> ab515b04
         <source>Co&amp;py to tab:</source>
         <translation type="unfinished"></translation>
     </message>
     <message>
-<<<<<<< HEAD
-        <location filename="../src/ui/commandwidget.ui" line="388"/>
-=======
         <location filename="../src/ui/commandwidget.ui" line="348"></location>
->>>>>>> ab515b04
         <source>Hide window after command is activated from context menu of an item</source>
         <translation type="unfinished"></translation>
     </message>
@@ -772,57 +720,32 @@
         <translation type="vanished">&amp;Formato:</translation>
     </message>
     <message>
-<<<<<<< HEAD
-        <location filename="../src/ui/commandwidget.ui" line="216"/>
-=======
         <location filename="../src/ui/commandwidget.ui" line="176"></location>
->>>>>>> ab515b04
         <source>&lt;p&gt;Use command only for items copied to clipboard from window with title text that matches this regular expression (leave empty to match any window). On OS X, this contains the applicaton name followed by a dash (&amp;quot;-&amp;quot;) then the window title. E.g. &amp;quot;Safari - GitHub&amp;quot;.&lt;/p&gt;</source>
         <translation>&lt;p&gt;Usa il comando solo per gli elementi con il testo del titolo che combacia con questa espressione regolare (lasciare vuoto per la corrispondenza con qualunque finestra). Su OS X, questo contiene il nome del programma seguito da un trattino (&amp;quot;-&amp;quot;) poi il titolo della finestra. Ad es. &amp;quot;Safari - GitHub&amp;quot;.&lt;/p&gt;</translation>
     </message>
     <message>
-<<<<<<< HEAD
-        <location filename="../src/ui/commandwidget.ui" line="223"/>
-=======
         <location filename="../src/ui/commandwidget.ui" line="183"></location>
->>>>>>> ab515b04
         <source>&amp;Window:</source>
         <translation>&amp;Finestra:</translation>
     </message>
     <message>
-<<<<<<< HEAD
-        <location filename="../src/ui/commandwidget.ui" line="233"/>
-        <source>&lt;p&gt;Use command only for items whose text match this regular expression (leave empty to match anything).&lt;/p&gt;&lt;p&gt;&lt;span style=&quot; font-weight:600;&quot;&gt;Examples:&lt;/span&gt;&lt;/p&gt;&lt;p&gt;  Match URL    &lt;span style=&quot; font-weight:600;&quot;&gt;^(https?|ftp)://&lt;/span&gt;&lt;/p&gt;&lt;p&gt;  Match PDF filenames    &lt;span style=&quot; font-weight:600;&quot;&gt;\.pdf$&lt;/span&gt;&lt;/p&gt;&lt;p&gt;  Match single character    &lt;span style=&quot; font-weight:600;&quot;&gt;^.$&lt;/span&gt;&lt;/p&gt;&lt;p&gt;  Match remote multimedia    &lt;span style=&quot; font-weight:600;&quot;&gt;^http://.*\.(ogv|vlc|mp4|mp3)$&lt;/span&gt;&lt;/p&gt;</source>
-        <translation type="unfinished"></translation>
-    </message>
-    <message>
-        <location filename="../src/ui/commandwidget.ui" line="246"/>
-=======
         <location filename="../src/ui/commandwidget.ui" line="193"></location>
         <source>&lt;p&gt;Use command only for items whose text match this regular expression (leave empty to match anything).&lt;/p&gt;&lt;p&gt;&lt;span style=" font-weight:600;"&gt;Examples:&lt;/span&gt;&lt;/p&gt;&lt;p&gt;  Match URL    &lt;span style=" font-weight:600;"&gt;^(https?|ftp)://&lt;/span&gt;&lt;/p&gt;&lt;p&gt;  Match PDF filenames    &lt;span style=" font-weight:600;"&gt;\.pdf$&lt;/span&gt;&lt;/p&gt;&lt;p&gt;  Match single character    &lt;span style=" font-weight:600;"&gt;^.$&lt;/span&gt;&lt;/p&gt;&lt;p&gt;  Match remote multimedia    &lt;span style=" font-weight:600;"&gt;^http://.*\.(ogv|vlc|mp4|mp3)$&lt;/span&gt;&lt;/p&gt;</source>
         <translation type="unfinished"></translation>
     </message>
     <message>
         <location filename="../src/ui/commandwidget.ui" line="206"></location>
->>>>>>> ab515b04
         <source>&amp;Content:</source>
         <translation type="unfinished"></translation>
     </message>
     <message>
-<<<<<<< HEAD
-        <location filename="../src/ui/commandwidget.ui" line="256"/>
-=======
         <location filename="../src/ui/commandwidget.ui" line="216"></location>
->>>>>>> ab515b04
         <source>&amp;Filter:</source>
         <translation type="unfinished"></translation>
     </message>
     <message>
-<<<<<<< HEAD
-        <location filename="../src/ui/commandwidget.ui" line="266"/>
-=======
         <location filename="../src/ui/commandwidget.ui" line="226"></location>
->>>>>>> ab515b04
         <source>&lt;p&gt;Use commands only if filter command succeeds.&lt;/p&gt;
 
 &lt;p&gt;Item text is passed to &lt;b&gt;standard input&lt;/b&gt; of the filter command. The item is &lt;b&gt;matched only if the filter command exit code is 0&lt;/b&gt;.&lt;/p&gt;
@@ -833,67 +756,39 @@
         <translation type="unfinished"></translation>
     </message>
     <message>
-<<<<<<< HEAD
-        <location filename="../src/ui/commandwidget.ui" line="307"/>
-=======
         <location filename="../src/ui/commandwidget.ui" line="267"></location>
->>>>>>> ab515b04
         <source>Action</source>
         <translation type="unfinished"></translation>
     </message>
     <message>
-<<<<<<< HEAD
-        <location filename="../src/ui/commandwidget.ui" line="340"/>
-=======
         <location filename="../src/ui/commandwidget.ui" line="300"></location>
->>>>>>> ab515b04
         <source>Name of tab to copy new items into (leave empty not to copy)</source>
         <translation type="unfinished"></translation>
     </message>
     <message>
-<<<<<<< HEAD
-        <location filename="../src/ui/commandwidget.ui" line="352"/>
-=======
         <location filename="../src/ui/commandwidget.ui" line="312"></location>
->>>>>>> ab515b04
         <source>Remove matching item
 
 Note: If this is applied automatically, no other automatic commands are executed.</source>
         <translation type="unfinished"></translation>
     </message>
     <message>
-<<<<<<< HEAD
-        <location filename="../src/ui/commandwidget.ui" line="357"/>
-=======
         <location filename="../src/ui/commandwidget.ui" line="317"></location>
->>>>>>> ab515b04
         <source>&amp;Remove Item</source>
         <translation type="unfinished"></translation>
     </message>
     <message>
-<<<<<<< HEAD
-        <location filename="../src/ui/commandwidget.ui" line="367"/>
-=======
         <location filename="../src/ui/commandwidget.ui" line="327"></location>
->>>>>>> ab515b04
         <source>Menu Action</source>
         <translation type="unfinished"></translation>
     </message>
     <message>
-<<<<<<< HEAD
-        <location filename="../src/ui/commandwidget.ui" line="391"/>
-=======
         <location filename="../src/ui/commandwidget.ui" line="351"></location>
->>>>>>> ab515b04
         <source>&amp;Hide main window after activation</source>
         <translation type="unfinished"></translation>
     </message>
     <message>
-<<<<<<< HEAD
-        <location filename="../src/ui/commandwidget.ui" line="102"/>
-=======
         <location filename="../src/ui/commandwidget.ui" line="366"></location>
->>>>>>> ab515b04
         <source>&amp;Shortcut:</source>
         <translation type="unfinished"></translation>
     </message>
@@ -1991,11 +1886,7 @@
         <translation type="unfinished"></translation>
     </message>
     <message>
-<<<<<<< HEAD
-        <location filename="../src/gui/configurationmanager.cpp" line="85"/>
-=======
         <location filename="../src/gui/configurationmanager.cpp" line="82"></location>
->>>>>>> ab515b04
         <source>Cannot save tab %1 to %2 (%3)!</source>
         <translation type="unfinished"></translation>
     </message>
@@ -2081,67 +1972,38 @@
         <translation type="unfinished"></translation>
     </message>
     <message>
-<<<<<<< HEAD
-        <location filename="../src/gui/configurationmanager.cpp" line="79"/>
-=======
         <location filename="../src/gui/configurationmanager.cpp" line="76"></location>
->>>>>>> ab515b04
         <source>&amp;clipboard</source>
         <comment>Default name of the tab that automatically stores new clipboard content</comment>
         <translation type="unfinished"></translation>
     </message>
     <message>
-<<<<<<< HEAD
-        <location filename="../src/gui/configurationmanager.cpp" line="347"/>
-=======
         <location filename="../src/gui/configurationmanager.cpp" line="282"></location>
->>>>>>> ab515b04
         <source>Cannot create directory for settings %1!</source>
         <translation type="unfinished"></translation>
     </message>
     <message>
-<<<<<<< HEAD
-        <location filename="../src/gui/configurationmanager.cpp" line="688"/>
-        <source>Invalid value for option &quot;%1&quot;</source>
-        <translation type="unfinished"></translation>
-    </message>
-    <message>
-        <location filename="../src/gui/configurationmanager.cpp" line="763"/>
-=======
         <location filename="../src/gui/configurationmanager.cpp" line="616"></location>
         <source>Invalid value for option "%1"</source>
         <translation type="unfinished"></translation>
     </message>
     <message>
         <location filename="../src/gui/configurationmanager.cpp" line="691"></location>
->>>>>>> ab515b04
         <source>Reset preferences?</source>
         <translation type="unfinished"></translation>
     </message>
     <message>
-<<<<<<< HEAD
-        <location filename="../src/gui/configurationmanager.cpp" line="764"/>
-=======
         <location filename="../src/gui/configurationmanager.cpp" line="692"></location>
->>>>>>> ab515b04
         <source>This action will reset all your preferences (in all tabs) to default values.&lt;br /&gt;&lt;br /&gt;Do you really want to &lt;strong&gt;reset all preferences&lt;/strong&gt;?</source>
         <translation type="unfinished"></translation>
     </message>
     <message>
-<<<<<<< HEAD
-        <location filename="../src/gui/configurationmanager.cpp" line="934"/>
-=======
         <location filename="../src/gui/configurationmanager.cpp" line="862"></location>
->>>>>>> ab515b04
         <source>Restart Required</source>
         <translation type="unfinished"></translation>
     </message>
     <message>
-<<<<<<< HEAD
-        <location filename="../src/gui/configurationmanager.cpp" line="935"/>
-=======
         <location filename="../src/gui/configurationmanager.cpp" line="863"></location>
->>>>>>> ab515b04
         <source>Language will be changed after application is restarted.</source>
         <translation type="unfinished"></translation>
     </message>
@@ -3035,289 +2897,164 @@
         <translation type="unfinished"></translation>
     </message>
     <message>
-<<<<<<< HEAD
-        <location filename="../src/gui/mainwindow.cpp" line="395"/>
-=======
         <location filename="../src/gui/mainwindow.cpp" line="355"></location>
->>>>>>> ab515b04
         <source>Exit?</source>
         <translation type="unfinished"></translation>
     </message>
     <message>
-<<<<<<< HEAD
-        <location filename="../src/gui/mainwindow.cpp" line="396"/>
-=======
         <location filename="../src/gui/mainwindow.cpp" line="356"></location>
->>>>>>> ab515b04
         <source>Do you want to &lt;strong&gt;exit&lt;/strong&gt; CopyQ?</source>
         <translation type="unfinished"></translation>
     </message>
     <message>
-<<<<<<< HEAD
-        <location filename="../src/gui/mainwindow.cpp" line="433"/>
-=======
         <location filename="../src/gui/mainwindow.cpp" line="391"></location>
->>>>>>> ab515b04
         <source>&amp;File</source>
         <translation type="unfinished"></translation>
     </message>
     <message>
-<<<<<<< HEAD
-        <location filename="../src/gui/mainwindow.cpp" line="476"/>
-=======
         <location filename="../src/gui/mainwindow.cpp" line="434"></location>
->>>>>>> ab515b04
         <source>&amp;Edit</source>
         <translation type="unfinished"></translation>
     </message>
     <message>
-<<<<<<< HEAD
-        <location filename="../src/gui/mainwindow.cpp" line="500"/>
-=======
         <location filename="../src/gui/mainwindow.cpp" line="458"></location>
->>>>>>> ab515b04
         <source>&amp;Item</source>
         <translation type="unfinished"></translation>
     </message>
     <message>
-<<<<<<< HEAD
-        <location filename="../src/gui/mainwindow.cpp" line="504"/>
-=======
         <location filename="../src/gui/mainwindow.cpp" line="462"></location>
->>>>>>> ab515b04
         <source>&amp;Tabs</source>
         <translation type="unfinished"></translation>
     </message>
     <message>
-<<<<<<< HEAD
-        <location filename="../src/gui/mainwindow.cpp" line="529"/>
-=======
         <location filename="../src/gui/mainwindow.cpp" line="487"></location>
->>>>>>> ab515b04
         <source>&amp;Help</source>
         <translation type="unfinished"></translation>
     </message>
     <message>
-<<<<<<< HEAD
-        <location filename="../src/gui/mainwindow.cpp" line="2108"/>
-=======
         <location filename="../src/gui/mainwindow.cpp" line="2058"></location>
->>>>>>> ab515b04
         <source>&amp;Show/Hide</source>
         <translation type="unfinished"></translation>
     </message>
     <message>
-<<<<<<< HEAD
-        <location filename="../src/gui/mainwindow.cpp" line="2112"/>
-=======
         <location filename="../src/gui/mainwindow.cpp" line="2062"></location>
->>>>>>> ab515b04
         <source>Open action dialog</source>
         <translation type="unfinished"></translation>
     </message>
     <message>
-<<<<<<< HEAD
-        <location filename="../src/gui/mainwindow.cpp" line="927"/>
-=======
         <location filename="../src/gui/mainwindow.cpp" line="878"></location>
->>>>>>> ab515b04
         <source>&amp;Enable Clipboard Storing</source>
         <translation type="unfinished"></translation>
     </message>
     <message>
-<<<<<<< HEAD
-        <location filename="../src/gui/mainwindow.cpp" line="928"/>
-=======
         <location filename="../src/gui/mainwindow.cpp" line="879"></location>
->>>>>>> ab515b04
         <source>&amp;Disable Clipboard Storing</source>
         <translation type="unfinished"></translation>
     </message>
     <message>
-<<<<<<< HEAD
-        <location filename="../src/gui/mainwindow.cpp" line="1335"/>
-=======
         <location filename="../src/gui/mainwindow.cpp" line="1276"></location>
->>>>>>> ab515b04
         <source>CopyQ Error</source>
         <comment>Notification error message title</comment>
         <translation type="unfinished"></translation>
     </message>
     <message>
-<<<<<<< HEAD
-        <location filename="../src/gui/mainwindow.cpp" line="542"/>
-=======
         <location filename="../src/gui/mainwindow.cpp" line="500"></location>
->>>>>>> ab515b04
         <source>&amp;New Tab</source>
         <translation type="unfinished"></translation>
     </message>
     <message>
-<<<<<<< HEAD
-        <location filename="../src/gui/mainwindow.cpp" line="544"/>
-=======
         <location filename="../src/gui/mainwindow.cpp" line="502"></location>
->>>>>>> ab515b04
         <source>Rename &amp;Group %1</source>
         <translation type="unfinished"></translation>
     </message>
     <message>
-<<<<<<< HEAD
-        <location filename="../src/gui/mainwindow.cpp" line="546"/>
-=======
         <location filename="../src/gui/mainwindow.cpp" line="504"></location>
->>>>>>> ab515b04
         <source>Re&amp;name Tab %1</source>
         <translation type="unfinished"></translation>
     </message>
     <message>
-<<<<<<< HEAD
-        <location filename="../src/gui/mainwindow.cpp" line="548"/>
-=======
         <location filename="../src/gui/mainwindow.cpp" line="506"></location>
->>>>>>> ab515b04
         <source>Re&amp;move Tab %1</source>
         <translation type="unfinished"></translation>
     </message>
     <message>
-<<<<<<< HEAD
-        <location filename="../src/gui/mainwindow.cpp" line="550"/>
-=======
         <location filename="../src/gui/mainwindow.cpp" line="508"></location>
->>>>>>> ab515b04
         <source>Remove Group %1</source>
         <translation type="unfinished"></translation>
     </message>
     <message>
-<<<<<<< HEAD
-        <location filename="../src/gui/mainwindow.cpp" line="552"/>
-=======
         <location filename="../src/gui/mainwindow.cpp" line="510"></location>
->>>>>>> ab515b04
         <source>&amp;Change Tab Icon</source>
         <translation type="unfinished"></translation>
     </message>
     <message>
-<<<<<<< HEAD
-        <location filename="../src/gui/mainwindow.cpp" line="1161"/>
-=======
         <location filename="../src/gui/mainwindow.cpp" line="1112"></location>
->>>>>>> ab515b04
         <source>Clipboard:
 %1</source>
         <comment>Tray tooltip format</comment>
         <translation type="unfinished"></translation>
     </message>
     <message>
-<<<<<<< HEAD
-        <location filename="../src/gui/mainwindow.cpp" line="1145"/>
-=======
         <location filename="../src/gui/mainwindow.cpp" line="1096"></location>
->>>>>>> ab515b04
         <source>%1 - CopyQ</source>
         <comment>Main window title format (%1 is clipboard content label)</comment>
         <translation type="unfinished"></translation>
     </message>
     <message>
-<<<<<<< HEAD
-        <location filename="../src/gui/mainwindow.cpp" line="1148"/>
-=======
         <location filename="../src/gui/mainwindow.cpp" line="1099"></location>
->>>>>>> ab515b04
         <source>%1 - %2 - CopyQ</source>
         <comment>Main window title format (%1 is clipboard content label, %2 is session name)</comment>
         <translation type="unfinished"></translation>
     </message>
     <message>
-<<<<<<< HEAD
-        <location filename="../src/gui/mainwindow.cpp" line="2129"/>
-=======
         <location filename="../src/gui/mainwindow.cpp" line="2079"></location>
->>>>>>> ab515b04
         <source>&amp;Clipboard: %1</source>
         <comment>Tray menu clipboard item format</comment>
         <translation type="unfinished"></translation>
     </message>
     <message>
-<<<<<<< HEAD
-        <location filename="../src/gui/mainwindow.cpp" line="2320"/>
-        <location filename="../src/gui/mainwindow.cpp" line="2378"/>
-=======
         <location filename="../src/gui/mainwindow.cpp" line="2270"></location>
         <location filename="../src/gui/mainwindow.cpp" line="2328"></location>
->>>>>>> ab515b04
         <source>CopyQ Items (*.cpq)</source>
         <translation type="unfinished"></translation>
     </message>
     <message>
-<<<<<<< HEAD
-        <location filename="../src/gui/mainwindow.cpp" line="2328"/>
-=======
         <location filename="../src/gui/mainwindow.cpp" line="2278"></location>
->>>>>>> ab515b04
         <source>CopyQ Error Saving File</source>
         <translation type="unfinished"></translation>
     </message>
     <message>
-<<<<<<< HEAD
-        <location filename="../src/gui/mainwindow.cpp" line="2329"/>
-=======
         <location filename="../src/gui/mainwindow.cpp" line="2279"></location>
->>>>>>> ab515b04
         <source>Cannot save file %1!</source>
         <translation type="unfinished"></translation>
     </message>
     <message>
-<<<<<<< HEAD
-        <location filename="../src/gui/mainwindow.cpp" line="2383"/>
-=======
         <location filename="../src/gui/mainwindow.cpp" line="2333"></location>
->>>>>>> ab515b04
         <source>CopyQ Error Opening File</source>
         <translation type="unfinished"></translation>
     </message>
     <message>
-<<<<<<< HEAD
-        <location filename="../src/gui/mainwindow.cpp" line="2384"/>
-=======
         <location filename="../src/gui/mainwindow.cpp" line="2334"></location>
->>>>>>> ab515b04
         <source>Cannot open file %1!</source>
         <translation type="unfinished"></translation>
     </message>
     <message>
-<<<<<<< HEAD
-        <location filename="../src/gui/mainwindow.cpp" line="2532"/>
-=======
         <location filename="../src/gui/mainwindow.cpp" line="2482"></location>
->>>>>>> ab515b04
         <source>Remove All Tabs in Group?</source>
         <translation type="unfinished"></translation>
     </message>
     <message>
-<<<<<<< HEAD
-        <location filename="../src/gui/mainwindow.cpp" line="2533"/>
-=======
         <location filename="../src/gui/mainwindow.cpp" line="2483"></location>
->>>>>>> ab515b04
         <source>Do you want to remove &lt;strong&gt;all tabs&lt;/strong&gt; in group &lt;strong&gt;%1&lt;/strong&gt;?</source>
         <translation type="unfinished"></translation>
     </message>
     <message>
-<<<<<<< HEAD
-        <location filename="../src/gui/mainwindow.cpp" line="2578"/>
-=======
         <location filename="../src/gui/mainwindow.cpp" line="2528"></location>
->>>>>>> ab515b04
         <source>Remove Tab?</source>
         <translation type="unfinished"></translation>
     </message>
     <message>
-<<<<<<< HEAD
-        <location filename="../src/gui/mainwindow.cpp" line="2579"/>
-=======
         <location filename="../src/gui/mainwindow.cpp" line="2529"></location>
->>>>>>> ab515b04
         <source>Do you want to remove tab &lt;strong&gt;%1&lt;/strong&gt;?</source>
         <translation type="unfinished"></translation>
     </message>
@@ -3406,21 +3143,13 @@
 <context>
     <name>QObject</name>
     <message>
-<<<<<<< HEAD
-        <location filename="../src/common/common.cpp" line="422"/>
-=======
         <location filename="../src/common/common.cpp" line="390"></location>
->>>>>>> ab515b04
         <source>&lt;HIDDEN&gt;</source>
         <comment>Label for hidden/secret clipboard content</comment>
         <translation type="unfinished"></translation>
     </message>
     <message numerus="yes">
-<<<<<<< HEAD
-        <location filename="../src/common/common.cpp" line="428"/>
-=======
         <location filename="../src/common/common.cpp" line="396"></location>
->>>>>>> ab515b04
         <source>%1 (%n lines)</source>
         <comment>Label for multi-line text in clipboard</comment>
         <translation type="unfinished">
@@ -3429,80 +3158,48 @@
         </translation>
     </message>
     <message>
-<<<<<<< HEAD
-        <location filename="../src/common/common.cpp" line="438"/>
-=======
         <location filename="../src/common/common.cpp" line="405"></location>
->>>>>>> ab515b04
         <source>&lt;IMAGE&gt;</source>
         <comment>Label for image in clipboard</comment>
         <translation type="unfinished"></translation>
     </message>
     <message>
-<<<<<<< HEAD
-        <location filename="../src/common/common.cpp" line="440"/>
-=======
         <location filename="../src/common/common.cpp" line="407"></location>
->>>>>>> ab515b04
         <source>&lt;FILES&gt;</source>
         <comment>Label for URLs/files in clipboard</comment>
         <translation type="unfinished"></translation>
     </message>
     <message>
-<<<<<<< HEAD
-        <location filename="../src/common/common.cpp" line="442"/>
-=======
         <location filename="../src/common/common.cpp" line="409"></location>
->>>>>>> ab515b04
         <source>&lt;EMPTY&gt;</source>
         <comment>Label for empty clipboard</comment>
         <translation type="unfinished"></translation>
     </message>
     <message>
-<<<<<<< HEAD
-        <location filename="../src/common/common.cpp" line="444"/>
-=======
         <location filename="../src/common/common.cpp" line="411"></location>
->>>>>>> ab515b04
         <source>&lt;DATA&gt;</source>
         <comment>Label for data in clipboard</comment>
         <translation type="unfinished"></translation>
     </message>
     <message>
-<<<<<<< HEAD
-        <location filename="../src/common/common.cpp" line="461"/>
-=======
         <location filename="../src/common/common.cpp" line="423"></location>
->>>>>>> ab515b04
         <source>Backspace</source>
         <comment>Key to remove item or MIME on OS X</comment>
         <translation type="unfinished"></translation>
     </message>
     <message>
-<<<<<<< HEAD
-        <location filename="../src/common/common.cpp" line="463"/>
-=======
         <location filename="../src/common/common.cpp" line="425"></location>
->>>>>>> ab515b04
         <source>Delete</source>
         <comment>Key to remove item or MIME</comment>
         <translation type="unfinished"></translation>
     </message>
     <message>
-<<<<<<< HEAD
-        <location filename="../src/common/log.cpp" line="161"/>
-=======
         <location filename="../src/common/log.cpp" line="155"></location>
->>>>>>> ab515b04
         <source>warning: %1</source>
         <translation type="unfinished"></translation>
     </message>
     <message>
-<<<<<<< HEAD
-        <location filename="../src/common/log.cpp" line="163"/>
-=======
         <location filename="../src/common/log.cpp" line="157"></location>
->>>>>>> ab515b04
         <source>ERROR: %1</source>
         <translation type="unfinished"></translation>
     </message>
@@ -3522,29 +3219,17 @@
         <translation type="unfinished"></translation>
     </message>
     <message>
-<<<<<<< HEAD
-        <location filename="../src/item/itemfactory.cpp" line="189"/>
-=======
         <location filename="../src/item/itemfactory.cpp" line="187"></location>
->>>>>>> ab515b04
         <source>Item file %1 is corrupted or some CopyQ plugins are missing!</source>
         <translation type="unfinished"></translation>
     </message>
     <message>
-<<<<<<< HEAD
-        <location filename="../src/item/itemfactory.cpp" line="231"/>
-=======
         <location filename="../src/item/itemfactory.cpp" line="229"></location>
->>>>>>> ab515b04
         <source>No plugins loaded</source>
         <translation type="unfinished"></translation>
     </message>
     <message>
-<<<<<<< HEAD
-        <location filename="../src/item/itemfactory.cpp" line="433"/>
-=======
         <location filename="../src/item/itemfactory.cpp" line="431"></location>
->>>>>>> ab515b04
         <source>Loading plugin: %1</source>
         <translation type="unfinished"></translation>
     </message>
@@ -3554,11 +3239,7 @@
         <translation type="unfinished"></translation>
     </message>
     <message>
-<<<<<<< HEAD
-        <location filename="../src/main.cpp" line="167"/>
-=======
         <location filename="../src/main.cpp" line="166"></location>
->>>>>>> ab515b04
         <source>Session name must contain at most 16 characters
 which can be letters, digits, '-' or '_'!</source>
         <translation type="unfinished"></translation>
@@ -3650,18 +3331,10 @@
         <translation type="unfinished"></translation>
     </message>
     <message>
-<<<<<<< HEAD
-        <location filename="../src/scriptable/commandhelp.cpp" line="97"/>
-        <location filename="../src/scriptable/commandhelp.cpp" line="107"/>
-        <location filename="../src/scriptable/commandhelp.cpp" line="115"/>
-        <location filename="../src/scriptable/commandhelp.cpp" line="122"/>
-        <location filename="../src/scriptable/commandhelp.cpp" line="124"/>
-=======
         <location filename="../src/scriptable/commandhelp.cpp" line="97"></location>
         <location filename="../src/scriptable/commandhelp.cpp" line="107"></location>
         <location filename="../src/scriptable/commandhelp.cpp" line="122"></location>
         <location filename="../src/scriptable/commandhelp.cpp" line="124"></location>
->>>>>>> ab515b04
         <source>ROW</source>
         <translation type="unfinished"></translation>
     </message>
@@ -3691,16 +3364,10 @@
         <translation type="unfinished"></translation>
     </message>
     <message>
-<<<<<<< HEAD
-        <location filename="../src/scriptable/commandhelp.cpp" line="111"/>
-        <location filename="../src/scriptable/commandhelp.cpp" line="131"/>
-        <location filename="../src/scriptable/commandhelp.cpp" line="135"/>
-=======
         <location filename="../src/scriptable/commandhelp.cpp" line="111"></location>
         <location filename="../src/scriptable/commandhelp.cpp" line="115"></location>
         <location filename="../src/scriptable/commandhelp.cpp" line="131"></location>
         <location filename="../src/scriptable/commandhelp.cpp" line="135"></location>
->>>>>>> ab515b04
         <source>ROWS</source>
         <translation type="unfinished"></translation>
     </message>
@@ -4019,11 +3686,7 @@
         <translation type="unfinished"></translation>
     </message>
     <message>
-<<<<<<< HEAD
-        <location filename="../src/gui/shortcutdialog.cpp" line="66"/>
-=======
         <location filename="../src/gui/shortcutdialog.cpp" line="65"></location>
->>>>>>> ab515b04
         <source>Remove Shortcut</source>
         <translation type="unfinished"></translation>
     </message>
@@ -4079,11 +3742,7 @@
 <context>
     <name>TrayMenu</name>
     <message>
-<<<<<<< HEAD
-        <location filename="../src/gui/traymenu.cpp" line="110"/>
-=======
         <location filename="../src/gui/traymenu.cpp" line="153"></location>
->>>>>>> ab515b04
         <source>&amp;%1. %2</source>
         <comment>Key hint (number shortcut) for items in tray menu (%1 is number, %2 is item label)</comment>
         <translation type="unfinished"></translation>
@@ -4092,20 +3751,12 @@
 <context>
     <name>Utils::FilterLineEdit</name>
     <message>
-<<<<<<< HEAD
-        <location filename="../src/gui/filterlineedit.cpp" line="118"/>
-=======
         <location filename="../src/gui/filterlineedit.cpp" line="72"></location>
->>>>>>> ab515b04
         <source>Regular Expression</source>
         <translation type="unfinished"></translation>
     </message>
     <message>
-<<<<<<< HEAD
-        <location filename="../src/gui/filterlineedit.cpp" line="121"/>
-=======
         <location filename="../src/gui/filterlineedit.cpp" line="75"></location>
->>>>>>> ab515b04
         <source>Case Insensitive</source>
         <translation type="unfinished"></translation>
     </message>
@@ -4113,30 +3764,17 @@
 <context>
     <name>detail::ScriptableProxyHelper</name>
     <message>
-<<<<<<< HEAD
-        <location filename="../src/scriptable/scriptableproxy.cpp" line="320"/>
-        <source>Tab with given name doesn&apos;t exist!</source>
-        <translation type="unfinished"></translation>
-    </message>
-    <message>
-        <location filename="../src/scriptable/scriptableproxy.cpp" line="325"/>
-=======
         <location filename="../src/scriptable/scriptableproxy.cpp" line="346"></location>
         <source>Tab with given name doesn't exist!</source>
         <translation type="unfinished"></translation>
     </message>
     <message>
         <location filename="../src/scriptable/scriptableproxy.cpp" line="351"></location>
->>>>>>> ab515b04
         <source>Tab name cannot be empty!</source>
         <translation type="unfinished"></translation>
     </message>
     <message>
-<<<<<<< HEAD
-        <location filename="../src/scriptable/scriptableproxy.cpp" line="411"/>
-=======
         <location filename="../src/scriptable/scriptableproxy.cpp" line="437"></location>
->>>>>>> ab515b04
         <source>Tab with given name already exists!</source>
         <translation type="unfinished"></translation>
     </message>
