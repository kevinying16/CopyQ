<?xml version="1.0" encoding="utf-8"?>
<!DOCTYPE TS>
<TS version="2.1" language="de_DE">
<context>
    <name>AboutDialog</name>
    <message>
        <location filename="../src/ui/aboutdialog.ui" line="14"/>
        <source>CopyQ About</source>
        <translation>Über CopyQ</translation>
    </message>
    <message>
        <location filename="../src/gui/aboutdialog.cpp" line="107"/>
        <source>Clipboard Manager</source>
        <translation>Zwischenablageverwaltung</translation>
    </message>
    <message>
        <location filename="../src/gui/aboutdialog.cpp" line="114"/>
        <source>Author</source>
        <translation>Autor</translation>
    </message>
    <message>
        <location filename="../src/gui/aboutdialog.cpp" line="115"/>
        <source>E-mail</source>
        <translation>E-Mail</translation>
    </message>
    <message>
        <location filename="../src/gui/aboutdialog.cpp" line="116"/>
        <source>Web</source>
        <translation>Web</translation>
    </message>
    <message>
        <source>Wiki</source>
        <translation type="vanished">Wiki</translation>
    </message>
    <message>
        <location filename="../src/gui/aboutdialog.cpp" line="117"/>
        <source>Donate</source>
        <translation>Spenden</translation>
    </message>
    <message>
        <source>Development</source>
        <translation type="vanished">Entwicklung</translation>
    </message>
    <message>
        <source>Library used in the application</source>
        <comment>Qt library description</comment>
        <translation type="vanished">In dieser Anwendung verwendete Bibliothek</translation>
    </message>
    <message>
        <source>Library used in the application</source>
        <comment>LibQxt library description</comment>
        <translation type="vanished">In dieser Anwendung verwendete Bibliothek</translation>
    </message>
    <message>
        <source>Iconic font used in the application</source>
        <comment>Font Awesome description</comment>
        <translation type="vanished">In dieser Anwendung verwendete Symbolschriftart</translation>
    </message>
    <message>
        <source>Color palette used for themes</source>
        <comment>Solarized palette/themes description</comment>
        <translation type="vanished">Farbpalette für Themes</translation>
    </message>
    <message>
        <source>Free web-based translation management system</source>
        <comment>Weblate description</comment>
        <translation type="vanished">Freies webbasiertes Übersetzungverwaltungssystem</translation>
    </message>
    <message>
        <source>Iconic font used in the application</source>
        <translation type="vanished">In der Anwendung verwendete Symbolschriftart</translation>
    </message>
    <message>
        <source>Color palette used for themes</source>
        <translation type="vanished">Farbpalette für Themes</translation>
    </message>
    <message>
        <source>Keyboard</source>
        <translation type="vanished">Tastatur</translation>
    </message>
    <message>
        <source>Application shortcuts can be changed in Preferences dialog.</source>
        <translation type="vanished">Die Tastenkombinationen können im Dialog „Eigenschaften“ angepasst werden.</translation>
    </message>
    <message>
        <source>Global shortcuts (system-wide shortcuts) can be set in Command dialog (default shortcut is F6).</source>
        <translation type="vanished">Globale Tastenkombinationen (systemweite Tastenkombinationen) können im Dialog „Befehl“ eingestellt werden (Standardtastenkombination ist F6).</translation>
    </message>
    <message>
        <source>Type any text to search the clipboard history.</source>
        <translation type="vanished">Beliebigen Text eingeben, um den Verlauf zu durchsuchen.</translation>
    </message>
    <message>
        <source>Item list navigation</source>
        <translation type="vanished">Navigation in der Liste</translation>
    </message>
    <message>
        <source>Up/Down, Page Up/Down, Home/End</source>
        <translation type="vanished">Pfeil hoch/runter, Bild hoch/runter, Pos1/Ende</translation>
    </message>
    <message>
        <source>Tab navigation</source>
        <translation type="vanished">Navigation zwischen Reitern</translation>
    </message>
    <message>
        <source>Left, Right, %1, %2</source>
        <comment>Keys for tab navigation (%1, %2 are the standard keys).</comment>
        <translation type="vanished">Links, Rechts, %1, %2</translation>
    </message>
    <message>
        <source>Left, Right, Tab, Shift+Tab</source>
        <translation type="vanished">Links, Rechts, Tab, Umschalt+Tab</translation>
    </message>
    <message>
        <source>Move selected items</source>
        <translation type="vanished">Ausgewählte Elemente verschieben</translation>
    </message>
    <message>
        <source>Ctrl+Up/Down, Ctrl+Home/End</source>
        <translation type="vanished">Strg+Pfeil hoch/runter, Strg+Pos1/Ende</translation>
    </message>
    <message>
        <source>Reset search or hide window</source>
        <translation type="vanished">Suche zurücksetzen oder Fenster ausblenden</translation>
    </message>
    <message>
        <source>Escape</source>
        <translation type="vanished">Esc</translation>
    </message>
    <message>
        <source>Delete item</source>
        <translation type="vanished">Element entfernen</translation>
    </message>
    <message>
        <source>Delete</source>
        <translation type="vanished">Entf</translation>
    </message>
    <message>
        <source>Put selected items into clipboard</source>
        <translation type="vanished">Ausgewählte Elemente in die Zwischenablage legen</translation>
    </message>
    <message>
        <source>Enter</source>
        <translation type="vanished">Enter</translation>
    </message>
    <message>
        <source>Change item display format</source>
        <translation type="vanished">Anzeigeformat ändern</translation>
    </message>
    <message>
        <source>Ctrl+Left/Right</source>
        <translation type="vanished">Strg+Links/Rechts</translation>
    </message>
    <message>
        <source>F2</source>
        <translation type="vanished">F2</translation>
    </message>
    <message>
        <source>Edit Item</source>
        <translation type="vanished">Element bearbeiten</translation>
    </message>
    <message>
        <source>Library used in the application</source>
        <translation type="vanished">In dieser Anwendung verwendete Bibliothek</translation>
    </message>
</context>
<context>
    <name>ActionDialog</name>
    <message>
        <location filename="../src/ui/actiondialog.ui" line="14"/>
        <source>CopyQ Action Dialog</source>
        <translation>CopyQ Ausführen-Dialog</translation>
    </message>
    <message>
        <location filename="../src/ui/actiondialog.ui" line="33"/>
        <source>Co&amp;mmand:</source>
        <translation>&amp;Befehl:</translation>
    </message>
    <message>
        <source>Co&amp;mmand (%1 is text of selected items):</source>
        <translation type="vanished">&amp;Befehl (%1 ist der Text der ausgewählten Elemente):</translation>
    </message>
    <message>
        <source>&lt;b&gt;%1&lt;/b&gt; in the &lt;b&gt;command&lt;/b&gt; is &lt;b&gt;text&lt;/b&gt; of selected items. The text can be also modified and passed to &lt;b&gt;standard input&lt;/b&gt; of command. It&apos;s also possible to chain commands using &lt;b&gt;|&lt;/b&gt; character (i.e. passing standard output).</source>
        <translation type="vanished">&lt;b&gt;%1&lt;/b&gt; im &lt;b&gt;Befehl&lt;/b&gt; ist der &lt;b&gt;Text&lt;/b&gt; der ausgewählten Elemente. Der Text kann ebenfalls angepasst und an die &lt;b&gt;Standardeingabe&lt;/b&gt;(stdin) weitergereicht werden. Es ist ebenfalls möglich, Befehle durch Pipes mit &lt;b&gt;|&lt;/b&gt; zu verketten (z. B. zur Weitergabe an die Standardausgabe -stdout).</translation>
    </message>
    <message>
        <location filename="../src/ui/actiondialog.ui" line="58"/>
        <source>Standard &amp;input:</source>
        <translation>Standarde&amp;ingabe:</translation>
    </message>
    <message>
        <location filename="../src/ui/actiondialog.ui" line="68"/>
        <source>Store standard o&amp;utput:</source>
        <translation>Standarda&amp;usgabe speichern:</translation>
    </message>
    <message>
        <source>Send data of given MIME type to standard input of command (leave empty to disable).</source>
        <translation type="vanished">Daten eines MIME-Typs an die Standardeingabe eines Befehls senden (zum Deaktivieren leerlassen).</translation>
    </message>
    <message>
        <source>Create items from standard output of the program (leave empty to disable).</source>
        <translation type="vanished">Elemente aus der Standardausgabe eines Programms erstellen (zum Deaktivieren leerlassen).</translation>
    </message>
    <message>
        <source>Send data of given MIME type to standard input of command (leave empty to disable)</source>
        <translation type="vanished">Daten eines MIME-Typs an die Standardeingabe eines Befehls senden (zum Deaktivieren leerlassen)</translation>
    </message>
    <message>
        <source>Create items from standard output of the program (leave empty to disable)</source>
        <translation type="vanished">Elemente aus der Standardausgabe eines Programms erstellen (zum Deaktivieren leerlassen)</translation>
    </message>
    <message>
        <location filename="../src/ui/actiondialog.ui" line="78"/>
        <source>Send data of given media type to standard input of command (leave empty to turn off)</source>
        <translation type="unfinished"></translation>
    </message>
    <message>
        <location filename="../src/ui/actiondialog.ui" line="85"/>
        <source>Create items from standard output of the program (leave empty to turn off)</source>
        <translation type="unfinished"></translation>
    </message>
    <message>
        <location filename="../src/ui/actiondialog.ui" line="102"/>
        <source>&amp;Separator for new items:</source>
        <translation>&amp;Trennungszeichen für neue Elemente:</translation>
    </message>
    <message>
        <location filename="../src/ui/actiondialog.ui" line="112"/>
        <source>&lt;p&gt;Regular expression for splitting output into multiple items.&lt;\p&gt;
&lt;p&gt;Use &lt;b&gt;\n&lt;/b&gt; to store each line to separate item.&lt;/p&gt;</source>
        <translation>&lt;p&gt;Regulärer Ausdruck, um die Ausgabe in mehrere Elemente aufzuteilen.&lt;\p&gt;
&lt;p&gt;&lt;b&gt;\n&lt;/b&gt; verwenden, um jede Zeile in ein eigenes Element zu speichern.&lt;/p&gt;</translation>
    </message>
    <message>
        <location filename="../src/ui/actiondialog.ui" line="116"/>
        <source>\n</source>
        <translation>\n</translation>
    </message>
    <message>
        <location filename="../src/ui/actiondialog.ui" line="123"/>
        <source>Output &amp;tab:</source>
        <translation>Ausgaberei&amp;ter:</translation>
    </message>
    <message>
        <location filename="../src/ui/actiondialog.ui" line="133"/>
        <source>Save items in tab with given name (leave empty to save in the current tab)</source>
        <translation>Elemente in Reiter mit folgendem Namen speichern (leerlassen, um in den aktuellen Reiter zu speichern)</translation>
    </message>
    <message>
        <location filename="../src/gui/actiondialog.cpp" line="217"/>
        <source>Command saved</source>
        <translation>Befehl gespeichert</translation>
    </message>
    <message>
        <location filename="../src/gui/actiondialog.cpp" line="218"/>
        <source>Command was saved and can be accessed from item menu.
You can set up the command in preferences.</source>
        <translation>Befehl wurde gespeichert und kann über das Menü erreicht werden. Sie könnnen den Befehl in den Einstellungen ändern.</translation>
    </message>
</context>
<context>
    <name>ActionHandler</name>
    <message>
        <source>Co&amp;mmands</source>
        <translation type="vanished">Be&amp;fehle</translation>
    </message>
    <message>
        <source>Executing: %1</source>
        <translation type="vanished">Ausführen: %1</translation>
    </message>
    <message>
        <source>KILL</source>
        <translation type="vanished">KILL</translation>
    </message>
    <message>
        <source>&lt;b&gt;COMMAND:&lt;/b&gt;</source>
        <translation type="vanished">&lt;b&gt;BEFEHL:&lt;/b&gt;</translation>
    </message>
    <message>
        <source>&lt;b&gt;INPUT:&lt;/b&gt;</source>
        <translation type="vanished">&lt;b&gt;INPUT:&lt;/b&gt;</translation>
    </message>
    <message>
        <source>Error: %1
</source>
        <translation type="vanished">Fehler: %1
</translation>
    </message>
    <message>
        <source>Exit code: %1
</source>
        <translation type="vanished">Exitcode: %1
</translation>
    </message>
    <message>
        <location filename="../src/gui/actionhandler.cpp" line="141"/>
        <source>Error: %1</source>
        <translation>Fehler: %1</translation>
    </message>
    <message>
        <location filename="../src/gui/actionhandler.cpp" line="151"/>
        <source>Exit code: %1</source>
        <translation>Exitcode: %1</translation>
    </message>
    <message>
        <location filename="../src/gui/actionhandler.cpp" line="183"/>
        <source>Command %1</source>
        <translation>Befehl %1</translation>
    </message>
</context>
<context>
    <name>ActionHandlerDialog</name>
    <message>
        <location filename="../src/ui/actionhandlerdialog.ui" line="14"/>
        <source>CopyQ Process Manager</source>
        <translation>CopyQ Prozessmanager</translation>
    </message>
    <message>
        <location filename="../src/ui/actionhandlerdialog.ui" line="22"/>
        <source>Filter</source>
        <translation>Filter</translation>
    </message>
    <message>
        <location filename="../src/ui/actionhandlerdialog.ui" line="32"/>
        <source>&amp;Terminate Selected</source>
        <translation>Ausgewähltes abbrechen</translation>
    </message>
</context>
<context>
    <name>AddCommandDialog</name>
    <message>
        <location filename="../src/ui/addcommanddialog.ui" line="14"/>
        <source>CopyQ Add Commands</source>
        <translation>CopyQ Befehle hinzufügen</translation>
    </message>
    <message>
        <source>Ctrl+Shift+1</source>
        <comment>Global shortcut for some predefined commands</comment>
        <translation type="vanished">Strg+Umschalt+1</translation>
    </message>
    <message>
        <location filename="../src/common/globalshortcutcommands.cpp" line="78"/>
        <source>Show/hide main window</source>
        <translation>Hauptfenster anzeigen/ausblenden</translation>
    </message>
    <message>
        <location filename="../src/common/globalshortcutcommands.cpp" line="79"/>
        <source>Show the tray menu</source>
        <translation>Das Traymenü anzeigen</translation>
    </message>
    <message>
        <location filename="../src/common/globalshortcutcommands.cpp" line="80"/>
        <source>Show main window under mouse cursor</source>
        <translation>Hauptfenster unter Mauszeiger anzeigen</translation>
    </message>
    <message>
        <location filename="../src/common/globalshortcutcommands.cpp" line="81"/>
        <source>Edit clipboard</source>
        <translation>Zwischenablage bearbeiten</translation>
    </message>
    <message>
        <location filename="../src/common/globalshortcutcommands.cpp" line="82"/>
        <source>Edit first item</source>
        <translation>Erstes Element bearbeiten</translation>
    </message>
    <message>
        <location filename="../src/common/globalshortcutcommands.cpp" line="83"/>
        <source>Copy second item</source>
        <translation>Zweites Element kopieren</translation>
    </message>
    <message>
        <location filename="../src/common/globalshortcutcommands.cpp" line="84"/>
        <source>Show action dialog</source>
        <translation>Aktionsdialog anzeigen</translation>
    </message>
    <message>
        <location filename="../src/common/globalshortcutcommands.cpp" line="85"/>
        <source>Create new item</source>
        <translation>Neues Element erstellen</translation>
    </message>
    <message>
        <location filename="../src/common/globalshortcutcommands.cpp" line="86"/>
        <source>Copy next item</source>
        <translation>Nächstes Element kopieren</translation>
    </message>
    <message>
        <location filename="../src/common/globalshortcutcommands.cpp" line="87"/>
        <source>Copy previous item</source>
        <translation>Vorheriges Element kopieren</translation>
    </message>
    <message>
        <location filename="../src/common/globalshortcutcommands.cpp" line="88"/>
        <source>Paste clipboard as plain text</source>
        <translation>Inhalt der Zwischenablage als reinen Text einfügen</translation>
    </message>
    <message>
        <location filename="../src/common/globalshortcutcommands.cpp" line="89"/>
        <source>Disable clipboard storing</source>
        <translation>Speichern der Zwischenablage deaktivieren</translation>
    </message>
    <message>
        <location filename="../src/common/globalshortcutcommands.cpp" line="90"/>
        <source>Enable clipboard storing</source>
        <translation>Speichern der Zwischenablage aktivieren</translation>
    </message>
    <message>
        <location filename="../src/common/globalshortcutcommands.cpp" line="91"/>
        <source>Paste and copy next</source>
        <translation>Einfügen und nächstes Element kopieren</translation>
    </message>
    <message>
        <location filename="../src/common/globalshortcutcommands.cpp" line="92"/>
        <source>Paste and copy previous</source>
        <translation>Einfügen und vorheriges Element kopieren</translation>
    </message>
    <message>
        <location filename="../src/common/globalshortcutcommands.cpp" line="93"/>
        <source>Take screenshot</source>
        <translation>Bildschirmfoto erstellen</translation>
    </message>
    <message>
        <location filename="../src/common/globalshortcutcommands.cpp" line="94"/>
        <source>Paste current date and time</source>
        <translation>Aktuelles Datum und Uhrzeit einfügen</translation>
    </message>
    <message>
        <location filename="../src/common/predefinedcommands.cpp" line="57"/>
        <source>New command</source>
        <translation>Neuer Befehl</translation>
    </message>
    <message>
        <location filename="../src/common/predefinedcommands.cpp" line="64"/>
        <source>Ignore items with no or single character</source>
        <translation>Elemente mit keinem oder nur einem Zeichen ignorieren</translation>
    </message>
    <message>
        <location filename="../src/common/predefinedcommands.cpp" line="72"/>
        <source>Open in &amp;Browser</source>
        <translation>Im &amp;Browser öffnen</translation>
    </message>
    <message>
        <location filename="../src/common/predefinedcommands.cpp" line="80"/>
        <source>Paste as Plain Text</source>
        <translation>Als reinen Text einfügen</translation>
    </message>
    <message>
        <source>Shift+Return</source>
        <translation type="vanished">Umschalt+Eingabe</translation>
    </message>
    <message>
        <location filename="../src/common/predefinedcommands.cpp" line="88"/>
        <source>Autoplay videos</source>
        <translation>Videos automatisch abspielen</translation>
    </message>
    <message>
        <location filename="../src/common/predefinedcommands.cpp" line="97"/>
        <source>Copy URL (web address) to other tab</source>
        <translation>URL in einen anderen Reiter kopieren</translation>
    </message>
    <message>
        <location filename="../src/common/predefinedcommands.cpp" line="104"/>
        <source>Create thumbnail (needs ImageMagick)</source>
        <translation>Vorschaubild erstellen (benötigt ImageMagick)</translation>
    </message>
    <message>
        <location filename="../src/common/predefinedcommands.cpp" line="112"/>
        <source>Create QR Code from URL (needs qrencode)</source>
        <translation>QR-Code aus URL erstellen (benötigt qrencode)</translation>
    </message>
    <message>
        <location filename="../src/common/predefinedcommands.cpp" line="120"/>
        <source>Tasks</source>
        <comment>Tab name for some predefined commands</comment>
        <translation>Aufgaben</translation>
    </message>
    <message>
        <location filename="../src/common/predefinedcommands.cpp" line="123"/>
        <source>Add to %1 tab</source>
        <comment>%1 is quoted Tasks tab name</comment>
        <translation>Zum Reiter %1 hinzufügen</translation>
    </message>
    <message>
        <location filename="../src/common/predefinedcommands.cpp" line="131"/>
        <source>Move to %1 tab</source>
        <comment>%1 is quoted Tasks tab name</comment>
        <translation>In den Reiter %1 verschieben</translation>
    </message>
    <message>
        <source>Add to &amp;TODO tab</source>
        <translation type="vanished">Zum Reiter &amp;TODO hinzufügen</translation>
    </message>
    <message>
        <source>Move to &amp;TODO tab</source>
        <translation type="vanished">In den Reiter &amp;TODO verschieben</translation>
    </message>
    <message>
        <location filename="../src/common/predefinedcommands.cpp" line="140"/>
        <source>Ignore copied files</source>
        <translation>Kopierte Dateien ignorieren</translation>
    </message>
    <message>
        <location filename="../src/common/predefinedcommands.cpp" line="149"/>
        <source>Ignore *&quot;Password&quot;* window</source>
        <translation>*„Passwort“*-Fenster ignorieren</translation>
    </message>
    <message>
        <location filename="../src/common/predefinedcommands.cpp" line="150"/>
        <source>Password</source>
        <translation>Passwort</translation>
    </message>
    <message>
        <location filename="../src/common/predefinedcommands.cpp" line="158"/>
        <source>Move to Trash</source>
        <translation>In Papierkorb verschieben</translation>
    </message>
    <message>
        <location filename="../src/common/predefinedcommands.cpp" line="161"/>
        <source>(trash)</source>
        <translation>(Papierkorb)</translation>
    </message>
</context>
<context>
    <name>ClientSocket</name>
    <message>
        <source>Failed to read message from client!</source>
        <translation type="vanished">Lesen der Nachricht von Client fehlgeschlagen!</translation>
    </message>
</context>
<context>
    <name>ClipboardBrowser</name>
    <message>
        <source>Move to &amp;Clipboard</source>
        <translation type="vanished">In die Zwis&amp;chenablage verschieben</translation>
    </message>
    <message>
        <source>&amp;Show Content...</source>
        <translation type="vanished">Inhalt anzeigen …</translation>
    </message>
    <message>
        <source>&amp;Remove</source>
        <translation type="vanished">Entfe&amp;rnen</translation>
    </message>
    <message>
        <source>&amp;Edit</source>
        <translation type="vanished">&amp;Bearbeiten</translation>
    </message>
    <message>
        <source>&amp;Edit Notes</source>
        <translation type="vanished">Notizen b&amp;earbeiten</translation>
    </message>
    <message>
        <source>E&amp;dit with editor</source>
        <translation type="vanished">Mit Texte&amp;ditor bearbeiten</translation>
    </message>
    <message>
        <source>&amp;Action...</source>
        <translation type="vanished">&amp;Aktion …</translation>
    </message>
    <message>
        <source>&amp;Next to Clipboard</source>
        <translation type="vanished">&amp;Nächstes in die Zwischenablage</translation>
    </message>
    <message>
        <source>&amp;Previous to Clipboard</source>
        <translation type="vanished">&amp;Voriges in die Zwischenablage</translation>
    </message>
    <message>
        <source>Searching %p%...</source>
        <comment>Text in progress bar for searching/filtering items; %p is amount in percent</comment>
        <translation type="vanished">Suche läuft %p % …</translation>
    </message>
    <message>
        <location filename="../src/gui/clipboardbrowser.cpp" line="816"/>
        <location filename="../src/gui/clipboardbrowser.cpp" line="1642"/>
        <source>Cannot Add New Items</source>
        <translation>Es können keine neuen Elemente hinzugefügt werden</translation>
    </message>
    <message>
        <location filename="../src/gui/clipboardbrowser.cpp" line="817"/>
        <location filename="../src/gui/clipboardbrowser.cpp" line="1643"/>
        <source>Tab is full. Failed to remove any items.</source>
        <translation>Für diesen Reiter ist die maximale Element-Anzahl erreicht. Es konnten keine Elemente entfernt werden.</translation>
    </message>
    <message>
        <location filename="../src/gui/clipboardbrowser.cpp" line="1892"/>
        <source>Discard Changes?</source>
        <translation>Änderungen verwerfen?</translation>
    </message>
    <message>
        <location filename="../src/gui/clipboardbrowser.cpp" line="1893"/>
        <source>Do you really want to &lt;strong&gt;discard changes&lt;/strong&gt;?</source>
        <translation>Wollen Sie wirklich die &lt;strong&gt;Änderungen verwerfen&lt;/strong&gt;?</translation>
    </message>
</context>
<context>
    <name>ClipboardClient</name>
    <message>
        <location filename="../src/app/clipboardclient.cpp" line="124"/>
        <source>Cannot connect to server! Start CopyQ server first.</source>
        <translation>Es kann keine Verbindung zum Server hergestellt werden! Bitte zuerst den CopyQ-Server starten.</translation>
    </message>
    <message>
        <source>Connection refused by server!</source>
        <translation type="vanished">Die Verbindung wurde vom Server abgewiesen!</translation>
    </message>
    <message>
        <location filename="../src/app/clipboardclient.cpp" line="117"/>
        <source>Connection lost!</source>
        <translation>Verbindung verloren!</translation>
    </message>
</context>
<context>
    <name>ClipboardDialog</name>
    <message>
        <location filename="../src/ui/clipboarddialog.ui" line="20"/>
        <source>CopyQ Clipboard Content</source>
        <translation>CopyQ Inhalt der Zwischenablage</translation>
    </message>
    <message>
        <location filename="../src/ui/clipboarddialog.ui" line="73"/>
        <source>&amp;Formats:</source>
        <translation>&amp;Formate:</translation>
    </message>
    <message>
        <location filename="../src/ui/clipboarddialog.ui" line="112"/>
        <source>C&amp;ontent:</source>
        <translation>&amp;Inhalt:</translation>
    </message>
    <message>
        <location filename="../src/ui/clipboarddialog.ui" line="205"/>
        <source>Remove Format</source>
        <translation>Format entfernen</translation>
    </message>
    <message>
        <location filename="../src/gui/clipboarddialog.cpp" line="106"/>
        <source>CopyQ Item Content</source>
        <translation>CopyQ Inhalt des Elements</translation>
    </message>
    <message>
        <location filename="../src/gui/clipboarddialog.cpp" line="172"/>
        <source>&lt;strong&gt;Size:&lt;/strong&gt; %1 bytes</source>
        <comment>Size of data in bytes</comment>
        <translation>&lt;strong&gt;Größe:&lt;/strong&gt; %1 Byte</translation>
    </message>
    <message>
        <source>&lt;strong&gt; mime:&lt;/strong&gt; %1 &lt;strong&gt;size:&lt;/strong&gt; %2 bytes</source>
        <translation type="vanished">&lt;strong&gt; MIME:&lt;/strong&gt; %1 &lt;strong&gt;Größe:&lt;/strong&gt; %2 Bytes</translation>
    </message>
</context>
<context>
    <name>ClipboardMonitor</name>
    <message>
        <source>Cannot connect to server!</source>
        <translation type="vanished">Keine Verbindung zu Server möglich!</translation>
    </message>
    <message>
        <source>Cannot access clipboard data!</source>
        <translation type="vanished">Auf Zwischenablage kann nicht zugegriffen werden!</translation>
    </message>
    <message>
        <source>Cannot read message from server!</source>
        <translation type="vanished">Kann Meldungen vom Server nicht lesen!</translation>
    </message>
</context>
<context>
    <name>ClipboardServer</name>
    <message>
        <source>Clipboard monitor crashed!</source>
        <translation type="vanished">Überwachung der Zwischenablage abgestürzt!</translation>
    </message>
    <message>
        <source>Clipboard Monitor: Starting</source>
        <translation type="vanished">Überwachung der Zwischenablage: Startet</translation>
    </message>
    <message>
        <source>Clipboard Monitor: Started</source>
        <translation type="vanished">Überwachung der Zwischenablage: Gestartet</translation>
    </message>
    <message>
        <source>Clipboard Monitor: </source>
        <translation type="vanished">Überwachung der Zwischenablage: </translation>
    </message>
    <message>
        <source>Clipboard Monitor: Terminating</source>
        <translation type="vanished">Überwachung der Zwischenablage: abschließend</translation>
    </message>
    <message>
        <source>Clipboard Monitor: Terminated</source>
        <translation type="vanished">Überwachung der Zwischenablage: abgeschloßen</translation>
    </message>
    <message>
        <location filename="../src/app/clipboardserver.cpp" line="90"/>
        <source>CopyQ server is already running.</source>
        <translation>CopyQ-Server ist bereits gestartet.</translation>
    </message>
    <message>
        <location filename="../src/app/clipboardserver.cpp" line="308"/>
        <source>Cancel Active Commands</source>
        <translation>Aktive Befehle abbrechen</translation>
    </message>
    <message>
        <location filename="../src/app/clipboardserver.cpp" line="309"/>
        <source>Cancel active commands and exit?</source>
        <translation>Aktive Befehle abbrechen und beenden?</translation>
    </message>
    <message>
        <location filename="../src/app/clipboardserver.cpp" line="312"/>
        <source>Cancel Exiting</source>
        <translation>Doch nicht beenden</translation>
    </message>
    <message>
        <location filename="../src/app/clipboardserver.cpp" line="313"/>
        <source>Exit Anyway</source>
        <translation>Trotzdem beenden</translation>
    </message>
    <message>
        <source>Failed to read message from monitor.</source>
        <translatorcomment>Leider fehlt mir der Kontext, wann dieser Fehler auftreten kann</translatorcomment>
        <translation type="vanished">Fehler beim Lesen einer Nachricht.</translation>
    </message>
    <message>
        <source>Cannot start clipboard monitor!</source>
        <translation type="vanished">Überwachung der Zwischenablage konnte nicht gestartet werden!</translation>
    </message>
    <message>
        <source>Cannot read message from client! (%1)</source>
        <translation type="vanished">Nachricht vom Client konnte nicht gelesen werden! (%1)</translation>
    </message>
    <message>
        <source>Bad command syntax. Use -h for help.
</source>
        <translation type="vanished">Ungültige Befehlssyntax: Bitte -h für Hilfe verwenden.
</translation>
    </message>
</context>
<context>
    <name>CommandCompleter</name>
    <message>
        <location filename="../src/gui/commandcompleter.cpp" line="231"/>
        <source>Ctrl+Space</source>
        <comment>Shortcut to show completion menu</comment>
        <translation>Strg+Leertaste</translation>
    </message>
</context>
<context>
    <name>CommandDialog</name>
    <message>
        <source>Commands</source>
        <translation type="vanished">Befehle</translation>
    </message>
    <message>
        <location filename="../src/ui/commanddialog.ui" line="14"/>
        <source>CopyQ Commands</source>
        <translation>CopyQ-Befehle</translation>
    </message>
    <message>
        <location filename="../src/ui/commanddialog.ui" line="26"/>
        <source>Define new commands that can be either invoked automatically on new clipboard content or by user from menu or using system shortcut.</source>
        <translation>Neue Befehle definieren, die entweder bei neuem Inhalt in der Zwischenablage automatisch, vom Benutzer per Menü oder per Tastenkombination ausgeführt werden.</translation>
    </message>
    <message>
        <location filename="../src/ui/commanddialog.ui" line="51"/>
        <source>&amp;Find:</source>
        <translation>Suchen:</translation>
    </message>
    <message>
        <location filename="../src/ui/commanddialog.ui" line="64"/>
        <source>&amp;Load Commands…</source>
        <translation type="unfinished"></translation>
    </message>
    <message>
        <location filename="../src/ui/commanddialog.ui" line="74"/>
        <source>Sa&amp;ve Selected…</source>
        <translation type="unfinished"></translation>
    </message>
    <message>
        <source>&amp;Load Commands...</source>
        <translation type="vanished">&amp;Befehle laden …</translation>
    </message>
    <message>
        <source>Sa&amp;ve Selected...</source>
        <translation type="vanished">Ge&amp;wähltes speichern …</translation>
    </message>
    <message>
        <source>Sa&amp;ve Selected Commands...</source>
        <translation type="vanished">Ausgewählte Befehle speichern …</translation>
    </message>
    <message>
        <location filename="../src/ui/commanddialog.ui" line="84"/>
        <source>Copy Selected</source>
        <translation>Ausgewählte Befehle kopieren [Strg+C]</translation>
    </message>
    <message>
        <location filename="../src/ui/commanddialog.ui" line="94"/>
        <source>Paste Commands</source>
        <translation>Befehle einfügen [Strg+V]</translation>
    </message>
    <message>
        <location filename="../src/gui/commanddialog.cpp" line="215"/>
        <source>Unsaved Changes</source>
        <translation>Nicht gespeicherte Änderungen</translation>
    </message>
    <message>
        <location filename="../src/gui/commanddialog.cpp" line="215"/>
        <source>Command dialog has unsaved changes.</source>
        <translation>Dialog „Befehl“ enthält nicht gespeicherte Änderungen.</translation>
    </message>
    <message>
        <location filename="../src/gui/commanddialog.cpp" line="293"/>
        <source>Open Files with Commands</source>
        <translation>Dateien mit Befehlen öffnen</translation>
    </message>
    <message>
        <location filename="../src/gui/commanddialog.cpp" line="294"/>
        <source>Commands (*.ini);; CopyQ Configuration (copyq.conf copyq-*.conf)</source>
        <translation>Befehle (*.ini);; CopyQ-Konfiguration (copyq.conf copyq-*.conf)</translation>
    </message>
    <message>
        <location filename="../src/gui/commanddialog.cpp" line="305"/>
        <source>Save Selected Commands</source>
        <translation>Ausgewählte Befehle speichern</translation>
    </message>
    <message>
        <location filename="../src/gui/commanddialog.cpp" line="306"/>
        <source>Commands (*.ini)</source>
        <translation>Befehle (*.ini)</translation>
    </message>
    <message>
        <source>New command</source>
        <translation type="vanished">Neuer Befehl</translation>
    </message>
    <message>
        <source>Ignore items with no or single character</source>
        <translation type="vanished">Elemente mit keinem oder nur einem Zeichen ignorieren</translation>
    </message>
    <message>
        <source>Open in &amp;Browser</source>
        <translation type="vanished">In &amp;Browser öffnen</translation>
    </message>
    <message>
        <source>Paste as Plain Text</source>
        <translation type="vanished">Als reinen Text einfügen</translation>
    </message>
    <message>
        <source>Shift+Return</source>
        <translation type="vanished">Umschalt+Eingabe</translation>
    </message>
    <message>
        <source>Autoplay videos</source>
        <translation type="vanished">Videos automatisch abspielen</translation>
    </message>
    <message>
        <source>Copy URL (web address) to other tab</source>
        <translation type="vanished">URL in einem anderen Reiter kopieren</translation>
    </message>
    <message>
        <source>Create thumbnail (needs ImageMagick)</source>
        <translation type="vanished">Vorschaubild erstellen (benötigt ImageMagick)</translation>
    </message>
    <message>
        <source>Create QR Code from URL (needs qrencode)</source>
        <translation type="vanished">QR-Code aus URL erstellen (benötigt qrencode)</translation>
    </message>
    <message>
        <source>Add to &amp;TODO tab</source>
        <translation type="vanished">Zum Reiter &amp;TODO hinzufügen</translation>
    </message>
    <message>
        <source>Move to &amp;TODO tab</source>
        <translation type="vanished">In den Reiter &amp;TODO verschieben</translation>
    </message>
    <message>
        <source>Ignore copied files</source>
        <translation type="vanished">Kopierte Dateien ignorieren</translation>
    </message>
    <message>
        <source>Ignore *&quot;Password&quot;* window</source>
        <translation type="vanished">*„Passwort“*-Fenster ignorieren</translation>
    </message>
    <message>
        <source>Password</source>
        <translation type="vanished">Passwort</translation>
    </message>
    <message>
        <source>Encrypt (needs GnuPG)</source>
        <translation type="vanished">Verschlüsseln (benötigt GnuPG)</translation>
    </message>
    <message>
        <source>Ctrl+L</source>
        <translation type="vanished">Strg+L</translation>
    </message>
    <message>
        <source>Decrypt</source>
        <translation type="vanished">Entschlüsseln</translation>
    </message>
    <message>
        <source>Decrypt and Copy</source>
        <translation type="vanished">Entschlüsseln und kopieren</translation>
    </message>
    <message>
        <source>Ctrl+Shift+L</source>
        <translation type="vanished">Strg+Umschalt+L</translation>
    </message>
    <message>
        <source>Move to Trash</source>
        <translation type="vanished">In Papierkorb verschieben</translation>
    </message>
    <message>
        <source>(trash)</source>
        <translation type="vanished">(Papierkorb)</translation>
    </message>
</context>
<context>
    <name>CommandEdit</name>
    <message>
        <source>Form</source>
        <translation type="obsolete">Formular</translation>
    </message>
</context>
<context>
    <name>CommandHelpButton</name>
    <message>
        <location filename="../src/gui/commandhelpbutton.cpp" line="132"/>
        <source>Show command help (F1)</source>
        <translation>Hilfe für Befehle anzeigen (F1)</translation>
    </message>
    <message>
        <location filename="../src/gui/commandhelpbutton.cpp" line="73"/>
        <source>Command contains list of programs with arguments which will be executed. For example:</source>
        <translation>Der Befehl enthält die Liste der Programme mit Argumenten, die ausgeführt werden. Zum Beispiel:</translation>
    </message>
    <message>
        <location filename="../src/gui/commandhelpbutton.cpp" line="77"/>
        <source>Program argument %1 will be substituted for item text, and %2 through %9 for texts captured by regular expression.</source>
        <translation>Programmargument %1 wird durch den Text des Elements ersetzt. %2 bis %9 werden durch die Ergebnisgruppen des regulären Ausdruck ersetzt.</translation>
    </message>
    <message>
        <location filename="../src/gui/commandhelpbutton.cpp" line="81"/>
        <source>Character %1 can be used to pass standard output to the next program.</source>
        <translation>Das Zeichen %1 kann verwendet werden, um STDOUT an das nächste Programm zu übergeben.</translation>
    </message>
    <message>
        <location filename="../src/gui/commandhelpbutton.cpp" line="87"/>
        <source>Following syntax can be used to pass rest of the command as single parameter.</source>
        <translation>Die folgende Syntax kann verwendet werden, um den Rest des Befehls als einen Parameter weiterzuleiten.</translation>
    </message>
    <message>
        <location filename="../src/gui/commandhelpbutton.cpp" line="90"/>
        <source>This gives same output as %1 but is more useful for longer commands.</source>
        <translation>Das erzeugt dieselbe Ausgabe wie %1, ist aber bei längeren Befehlen hilfreicher.</translation>
    </message>
    <message>
        <location filename="../src/gui/commandhelpbutton.cpp" line="97"/>
        <source>Functions listed below can be used as in following commands.</source>
        <translation>Die nachfolgenden Funktionen können wie in den folgenden Beispielbefehlen verwendet werden.</translation>
    </message>
    <message>
        <location filename="../src/gui/commandhelpbutton.cpp" line="98"/>
        <source>&amp;clipboard</source>
        <comment>Example tab name</comment>
        <translation>Zwis&amp;chenablage</translation>
    </message>
</context>
<context>
    <name>CommandWidget</name>
    <message>
        <source>Form</source>
        <translation type="vanished">Formular</translation>
    </message>
    <message>
        <source>Enable this command</source>
        <translation type="vanished">Diesen Befehl aktivieren</translation>
    </message>
    <message>
        <source>&amp;Enable</source>
        <translation type="vanished">Aktivi&amp;eren</translation>
    </message>
    <message>
        <location filename="../src/ui/commandwidget.ui" line="433"/>
        <source>Name of tab to copy new items into (leave empty not to copy)</source>
        <translation>Name des Reiters, in den die Elemente kopiert werden sollen (leerlassen, um nicht zu kopieren)</translation>
    </message>
    <message>
        <location filename="../src/ui/commandwidget.ui" line="31"/>
        <source>&amp;Name:</source>
        <translation>&amp;Name:</translation>
    </message>
    <message>
        <source>&lt;p&gt;Don&apos;t save the matched clipboard content in history and stop applying next commands on it.&lt;/p&gt;</source>
        <translation type="vanished">&lt;p&gt;Übereinstimmende Inhalte nicht im Verlauf speichern und nächsten Befehl nicht darauf anwenden.&lt;/p&gt;</translation>
    </message>
    <message>
        <source>&amp;Ignore Item</source>
        <translation type="vanished">Element &amp;ignorieren</translation>
    </message>
    <message>
        <location filename="../src/ui/commandwidget.ui" line="41"/>
        <source>Command name shown in menu</source>
        <oldsource>Command name (shown in menu)</oldsource>
        <translation>Anzuzeigender Befehlsname</translation>
    </message>
    <message>
        <location filename="../src/ui/commandwidget.ui" line="257"/>
        <source>Global Shortcut</source>
        <translation>Globale Tastenkombination</translation>
    </message>
    <message>
        <source>F&amp;ormat:</source>
        <translation type="vanished">F&amp;ormat:</translation>
    </message>
    <message>
        <location filename="../src/ui/commandwidget.ui" line="327"/>
        <source>&lt;p&gt;Use command only for items whose text match this regular expression (leave empty to match anything).&lt;/p&gt;&lt;p&gt;&lt;span style=&quot; font-weight:600;&quot;&gt;Examples:&lt;/span&gt;&lt;/p&gt;&lt;p&gt;  Match URL    &lt;span style=&quot; font-weight:600;&quot;&gt;^(https?|ftp)://&lt;/span&gt;&lt;/p&gt;&lt;p&gt;  Match PDF filenames    &lt;span style=&quot; font-weight:600;&quot;&gt;\.pdf$&lt;/span&gt;&lt;/p&gt;&lt;p&gt;  Match single character    &lt;span style=&quot; font-weight:600;&quot;&gt;^.$&lt;/span&gt;&lt;/p&gt;&lt;p&gt;  Match remote multimedia    &lt;span style=&quot; font-weight:600;&quot;&gt;^http://.*\.(ogv|vlc|mp4|mp3)$&lt;/span&gt;&lt;/p&gt;</source>
        <translation>&lt;p&gt;Befehle nur auf Elemente anwenden, die mit dem regulären Ausdruck übereinstimmen (leerlassen, um mit allen übereinzustimmen).&lt;/p&gt;&lt;p&gt;&lt;span style=&quot; font-weight:600;&quot;&gt;Beispiele:&lt;/span&gt;&lt;/p&gt;&lt;p&gt;  URL    &lt;span style=&quot; font-weight:600;&quot;&gt;^(https?|ftp)://&lt;/span&gt;&lt;/p&gt;&lt;p&gt;  auf „.pdf“ endende Dateinamen    &lt;span style=&quot; font-weight:600;&quot;&gt;\.pdf$&lt;/span&gt;&lt;/p&gt;&lt;p&gt;  Ein einzelnes Zeichen    &lt;span style=&quot; font-weight:600;&quot;&gt;^.$&lt;/span&gt;&lt;/p&gt;&lt;p&gt;  URL mit einer der angegeben Dateiendungen    &lt;span style=&quot; font-weight:600;&quot;&gt;^http://.*\.(ogv|vlc|mp4|mp3)$&lt;/span&gt;&lt;/p&gt;</translation>
    </message>
    <message>
        <location filename="../src/ui/commandwidget.ui" line="143"/>
        <source>Comman&amp;d</source>
        <translation>Befehl</translation>
    </message>
    <message>
        <source>&lt;p&gt;Command to run. Use &lt;b&gt;%1&lt;/b&gt; for item text passed as argument and &lt;b&gt;%2&lt;/b&gt; to &lt;b&gt;%9&lt;/b&gt; for arguments captured by regular expression (parts enclosed in parentheses).&lt;/p&gt;

&lt;p&gt;Use &lt;b&gt;|&lt;/b&gt; to chain commands (pass standard output to next command).&lt;/p&gt;</source>
        <translation type="vanished">&lt;p&gt;Befehl zum Ausführen. &lt;b&gt;%1&lt;/b&gt; für den Text des Elements verwenden, der als Argument übergeben wird.  &lt;b&gt;%2&lt;/b&gt; bis &lt;b&gt;%9&lt;/b&gt; für zutreffende Argumente des regulären Ausdrucks verwenden (Teile, die von runden Klammern umschlossen sind).&lt;/p&gt;

&lt;p&gt;&lt;b&gt;|&lt;/b&gt; verwenden, um Befehle zu verketten (Standardausgabe an nächsten Befehl weiterleiten).&lt;/p&gt;</translation>
    </message>
    <message>
        <source>&amp;Icon:</source>
        <translation type="vanished">&amp;Symbol:</translation>
    </message>
    <message>
        <source>Comma&amp;nd:</source>
        <translation type="vanished">Be&amp;fehl:</translation>
    </message>
    <message>
        <source>Icon shown in menu</source>
        <translation type="vanished">Im Menü angezeigtes Symbol</translation>
    </message>
    <message>
        <source>&amp;Browse</source>
        <translation type="vanished">&amp;Durchsuchen</translation>
    </message>
    <message>
        <source>Copy to &amp;tab:</source>
        <translation type="vanished">In &amp;Reiter kopieren:</translation>
    </message>
    <message>
        <source>Create items from standard output of the program (leave empty to disable).</source>
        <translation type="vanished">Elemente aus Standardausgabe eines Programms erstellen (zum Deaktivieren leerlassen).</translation>
    </message>
    <message>
        <location filename="../src/ui/commandwidget.ui" line="523"/>
        <source>O&amp;utput:</source>
        <translation>A&amp;usgabe:</translation>
    </message>
    <message>
        <location filename="../src/ui/commandwidget.ui" line="287"/>
        <source>Match Items</source>
        <translation>Elemente erfassen</translation>
    </message>
    <message>
        <location filename="../src/ui/commandwidget.ui" line="317"/>
        <source>&amp;Content:</source>
        <translation>&amp;Inhalt:</translation>
    </message>
    <message>
        <location filename="../src/ui/commandwidget.ui" line="334"/>
        <source>&amp;Window:</source>
        <translation>&amp;Fenster:</translation>
    </message>
    <message>
        <source>&lt;p&gt;Use command only for items copied to clipboard from window with title text that matches this regular expression (leave empty to match any window).&lt;/p&gt;</source>
        <translation type="vanished">&lt;p&gt;Befehl nur für Elemente eines Fensters mit einem des regulären Ausdrucks passenden Textes anwenden (leerlassen, um auf beliebiges Fenster zu passen).&lt;/p&gt;</translation>
    </message>
    <message>
        <source>&amp;Format:</source>
        <translation type="vanished">&amp;Format:</translation>
    </message>
    <message>
        <location filename="../src/ui/commandwidget.ui" line="384"/>
        <source>Data of this MIME type will be sent to standard input of command.
Leave empty to disable this.</source>
        <translation>Die Daten dieses MIME-Typs werden zur Standardeingabe des Befehls gesendet.
Zum Deaktivieren leerlassen.</translation>
    </message>
    <message>
        <location filename="../src/ui/commandwidget.ui" line="351"/>
        <source>&amp;Filter:</source>
        <translation>&amp;Filter:</translation>
    </message>
    <message>
        <location filename="../src/ui/commandwidget.ui" line="344"/>
        <source>&lt;p&gt;Use command only for items copied to clipboard from window with title text that matches this regular expression (leave empty to match any window). On macOS, this contains the application name followed by a dash (&amp;quot;-&amp;quot;) then the window title. E.g. &amp;quot;Safari - GitHub&amp;quot;.&lt;/p&gt;</source>
        <translation>&lt;p&gt;Verwenden Sie den Befehl nur für Elemente, die aus dem Fenster, mit einem Titeltext, der mit diesem regulären Ausdruck übereinstimmt in die Zwischenablage kopiert wurden (leer lassen, um mit einem beliebigen Fenster übereinzustimmen). Unter macOS enthält dies den Anwendungsnamen, gefolgt von einem Bindestrich (&amp;quot;-&amp;quot;) und dem Fenstertitel. Z.B. &amp;quot;Safari - GitHub&amp;quot;.&lt;/p&gt;</translation>
    </message>
    <message>
        <location filename="../src/ui/commandwidget.ui" line="400"/>
        <source>Action</source>
        <translation>Aktion</translation>
    </message>
    <message>
        <source>Hide window after command is activated from context menu of an item.</source>
        <translation type="vanished">Fenster ausblenden, nachdem der Befehl aus dem Kontextmenü ausgeführt wurde.</translation>
    </message>
    <message>
        <location filename="../src/ui/commandwidget.ui" line="494"/>
        <source>Command options</source>
        <translation>Befehlsoptionen</translation>
    </message>
    <message>
        <location filename="../src/ui/commandwidget.ui" line="590"/>
        <source>Show action dialog before executing the command</source>
        <translation>Ausführungsdialog anzeigen bevor Befehl ausgeführt wird</translation>
    </message>
    <message>
        <location filename="../src/ui/commandwidget.ui" line="237"/>
        <source>Run the command automatically if clipboard has new content</source>
        <translation>Befehl automatisch ausführen, wenn Zwischenablage neuen Inhalt bekommt</translation>
    </message>
    <message>
        <source>Change item, don&apos;t create any new items.</source>
        <translation type="vanished">Element anpassen, keine neuen Elemente anlegen.</translation>
    </message>
    <message>
        <source>T&amp;ransform</source>
        <translation type="vanished">Ve&amp;rändern</translation>
    </message>
    <message>
        <location filename="../src/ui/commandwidget.ui" line="553"/>
        <source>Separator to match for splitting the output to multiple items</source>
        <translation>Trennzeichen für die Aufteilung der Ausgabe in mehrere Elemente</translation>
    </message>
    <message>
        <location filename="../src/ui/commandwidget.ui" line="593"/>
        <source>&amp;Wait</source>
        <translation>&amp;Warten</translation>
    </message>
    <message>
        <source>&lt;p&gt;Use command only for items copied to clipboard from window with title text that matches this regular expression (leave empty to match any window). On OS X, this contains the applicaton name followed by a dash (&amp;quot;-&amp;quot;) then the window title. E.g. &amp;quot;Safari - GitHub&amp;quot;.&lt;/p&gt;</source>
        <translation type="vanished">&lt;p&gt;Der Befehl wird nur auf kopierte Elemente angewendet, wenn der Titel des Fensters aus dem kopiert wurde, auf den angegebenen regulären Ausdruck passt (leer lassen, um den Titel des Fensters zu ignorieren). Unter OS X beinhaltet das den Anwendungsnamen, gefolgt von einem Bindestrich (&amp;quot;-&amp;quot;) und dem Titel des Fensters. Zum Beispiel: &amp;quot;Safari - GitHub&amp;quot;.&lt;/p&gt;</translation>
    </message>
    <message>
        <location filename="../src/ui/commandwidget.ui" line="361"/>
        <source>&lt;p&gt;Use commands only if filter command succeeds.&lt;/p&gt;

&lt;p&gt;Item text is passed to &lt;b&gt;standard input&lt;/b&gt; of the filter command. The item is &lt;b&gt;matched only if the filter command exit code is 0&lt;/b&gt;.&lt;/p&gt;

&lt;p&gt;Use &lt;b&gt;%1&lt;/b&gt; for item text passed as argument and &lt;b&gt;%2&lt;/b&gt; to &lt;b&gt;%9&lt;/b&gt; for arguments captured by regular expression (parts enclosed in parentheses).&lt;/p&gt;

&lt;p&gt;Use &lt;b&gt;|&lt;/b&gt; to chain commands (pass standard output to next command).&lt;/p&gt;</source>
        <translation>&lt;p&gt;Der Befehl wird nur angewendet, wenn dieser Filterbefehl erfolgreich ausgeführt werden kann.&lt;/p&gt;

&lt;p&gt;Der Text des Elements wird per &lt;b&gt;Standardeingabe&lt;/b&gt; an den Filterbefehl weitergereicht. Nur wenn &lt;b&gt;der Filterbefehl 0 als Exitcode zurückliefert&lt;/b&gt; wird der Befehl angewendet.&lt;/p&gt;

&lt;p&gt;Der Platzhalter &lt;b&gt;%1&lt;/b&gt; beinhaltet den Text des Elements und die Platzhalter &lt;b&gt;%2&lt;/b&gt; bis &lt;b&gt;%9&lt;/b&gt; die Gruppierungen des regulären Ausdrucks (die Teile des regulären Ausdrucks, die in runde Klammern eingefasst sind).&lt;/p&gt;

&lt;p&gt;&lt;b&gt;|&lt;/b&gt; verwenden, um Befehle zu verketten (Standardausgabe wird an den nächsten Befehl übergeben).&lt;/p&gt;</translation>
    </message>
    <message>
        <location filename="../src/ui/commandwidget.ui" line="216"/>
        <source>Type of Action</source>
        <translation>Art der Aktion</translation>
    </message>
    <message>
        <location filename="../src/ui/commandwidget.ui" line="240"/>
        <source>Auto&amp;matic</source>
        <translation>Auto&amp;matisch</translation>
    </message>
    <message>
        <location filename="../src/ui/commandwidget.ui" line="247"/>
        <source>Show command in context menu of matching items</source>
        <translation>Befehl im Kontextmenü der erfassten Elemente anzeigen</translation>
    </message>
    <message>
        <location filename="../src/ui/commandwidget.ui" line="250"/>
        <source>In M&amp;enu</source>
        <translation>Im M&amp;enü</translation>
    </message>
    <message>
        <location filename="../src/ui/commandwidget.ui" line="100"/>
        <source>&amp;Global Shortcut:</source>
        <translation>&amp;Globale Tastenkombination:</translation>
    </message>
    <message>
        <source>Comma&amp;nd</source>
        <translation type="vanished">Befehl</translation>
    </message>
    <message>
        <location filename="../src/ui/commandwidget.ui" line="445"/>
        <source>Remove matching item

Note: If this is applied automatically, no other automatic commands are executed.</source>
        <translation>Übereinstimmende Elemente entfernen

Anmerkung: Wenn diese Aktion automatisch angewendet wird, werden keine weiteren automatischen Befehle ausgeführt.</translation>
    </message>
    <message>
        <location filename="../src/ui/commandwidget.ui" line="450"/>
        <source>&amp;Remove Item</source>
        <translation>Element entfe&amp;rnen</translation>
    </message>
    <message>
        <location filename="../src/ui/commandwidget.ui" line="460"/>
        <source>Menu Action</source>
        <translation>Menüaktion</translation>
    </message>
    <message>
        <location filename="../src/ui/commandwidget.ui" line="481"/>
        <source>Hide window after command is activated from context menu of an item</source>
        <translation>Fenster ausblenden, nachdem der Befehl per Kontextmenü aktiviert wird</translation>
    </message>
    <message>
        <location filename="../src/ui/commandwidget.ui" line="484"/>
        <source>&amp;Hide main window after activation</source>
        <translation>&amp;Hauptfenster nach der Aktivierung ausblenden</translation>
    </message>
    <message>
        <location filename="../src/ui/commandwidget.ui" line="600"/>
        <source>Change item, don&apos;t create any new items</source>
        <translation>Element anpassen, keine neuen Elemente anlegen</translation>
    </message>
    <message>
        <location filename="../src/ui/commandwidget.ui" line="603"/>
        <source>Tr&amp;ansform</source>
        <translation>Tr&amp;ansformieren</translation>
    </message>
    <message>
        <location filename="../src/ui/commandwidget.ui" line="533"/>
        <source>Create items from standard output of the program (leave empty to disable)</source>
        <translation>Elemente aus der Standardausgabe eines Programms erstellen (zum Deaktivieren leerlassen)</translation>
    </message>
    <message>
        <location filename="../src/ui/commandwidget.ui" line="175"/>
        <source>&amp;Advanced</source>
        <translation>Erweitert</translation>
    </message>
    <message>
        <location filename="../src/ui/commandwidget.ui" line="264"/>
        <source>Script</source>
        <translation>Skript</translation>
    </message>
    <message>
        <location filename="../src/ui/commandwidget.ui" line="271"/>
        <source>Display</source>
        <translation>Anzeige</translation>
    </message>
    <message>
        <source>&lt;p&gt;Use command only for items copied to clipboard from window with title text that matches this regular expression (leave empty to match any window). On OS X, this contains the application name followed by a dash (&amp;quot;-&amp;quot;) then the window title. E.g. &amp;quot;Safari - GitHub&amp;quot;.&lt;/p&gt;</source>
        <translation type="vanished">&lt;p&gt;Der Befehl wird nur auf kopierte Elemente angewendet, wenn der Titel des Fensters aus dem kopiert wurde, auf den angegebenen regulären Ausdruck passt (leer lassen, um den Titel des Fensters zu ignorieren). Unter OS X beinhaltet das den Anwendungsnamen, gefolgt von einem Bindestrich („-“) und dem Titel des Fensters. Zum Beispiel: „Safari - GitHub“.&lt;/p&gt;</translation>
    </message>
    <message>
        <location filename="../src/ui/commandwidget.ui" line="374"/>
        <source>For&amp;mat:</source>
        <translation>F&amp;ormat:</translation>
    </message>
    <message>
        <location filename="../src/ui/commandwidget.ui" line="423"/>
        <source>Cop&amp;y to tab:</source>
        <translation>In folgenden Reiter ko&amp;pieren:</translation>
    </message>
    <message>
        <location filename="../src/ui/commandwidget.ui" line="543"/>
        <source>&amp;Separator:</source>
        <translation>Trenn&amp;zeichen:</translation>
    </message>
    <message>
        <location filename="../src/ui/commandwidget.ui" line="556"/>
        <source>\n</source>
        <translation>\n</translation>
    </message>
    <message>
        <location filename="../src/ui/commandwidget.ui" line="573"/>
        <source>Save items in tab with given name (leave empty to save in first tab)</source>
        <translation>Elemente in den Reiter mit folgendem Namen speichern (leerlassen, um in den ersten Reiter zu speichern)</translation>
    </message>
    <message>
        <location filename="../src/ui/commandwidget.ui" line="675"/>
        <source>Show Advanced</source>
        <translation>Erweiterte Eigenschaften anzeigen</translation>
    </message>
    <message>
        <location filename="../src/ui/commandwidget.ui" line="563"/>
        <source>Output &amp;tab:</source>
        <translation>Reiter der &amp;Ausgabe:</translation>
    </message>
    <message>
        <source>Co&amp;py to tab:</source>
        <translation type="vanished">In folgenden Reiter ko&amp;pieren:</translation>
    </message>
    <message>
        <location filename="../src/ui/commandwidget.ui" line="62"/>
        <source>&amp;Shortcut:</source>
        <translation>Tastenkombination:</translation>
    </message>
    <message>
        <source>Open Icon file</source>
        <translation type="vanished">Symboldatei öffnen</translation>
    </message>
    <message>
        <source>Image Files (*.png *.jpg *.jpeg *.bmp *.ico *.svg)</source>
        <translation type="vanished">Bilddateien (*.png *.jpg *.jpeg *.bmp *.ico *.svg)</translation>
    </message>
</context>
<context>
    <name>ConfigTabAppearance</name>
    <message>
        <location filename="../src/ui/configtabappearance.ui" line="174"/>
        <source>Number</source>
        <translation>Zahlen</translation>
    </message>
    <message>
        <location filename="../src/ui/configtabappearance.ui" line="195"/>
        <source>Font</source>
        <translation>Schriftart</translation>
    </message>
    <message>
        <location filename="../src/ui/configtabappearance.ui" line="188"/>
        <source>Editor</source>
        <translation>Editor</translation>
    </message>
    <message>
        <location filename="../src/ui/configtabappearance.ui" line="62"/>
        <source>Background</source>
        <translation>Hintergrund</translation>
    </message>
    <message>
        <location filename="../src/ui/configtabappearance.ui" line="181"/>
        <source>Normal</source>
        <translation>Normal</translation>
    </message>
    <message>
        <location filename="../src/ui/configtabappearance.ui" line="104"/>
        <source>Found</source>
        <translation>Gefunden</translation>
    </message>
    <message>
        <location filename="../src/ui/configtabappearance.ui" line="111"/>
        <source>Selected</source>
        <translation>Ausgewählt</translation>
    </message>
    <message>
        <location filename="../src/ui/configtabappearance.ui" line="223"/>
        <source>Alternate</source>
        <translation>Alternativ</translation>
    </message>
    <message>
        <location filename="../src/ui/configtabappearance.ui" line="230"/>
        <source>Foreground</source>
        <translation>Vordergrund</translation>
    </message>
    <message>
        <location filename="../src/ui/configtabappearance.ui" line="69"/>
        <source>Notes</source>
        <translation>Notizen</translation>
    </message>
    <message>
        <location filename="../src/ui/configtabappearance.ui" line="251"/>
        <source>Notification</source>
        <translation>Benachrichtigung</translation>
    </message>
    <message>
        <location filename="../src/ui/configtabappearance.ui" line="283"/>
        <source>Show &amp;Number</source>
        <translation>Numme&amp;r anzeigen</translation>
    </message>
    <message>
        <location filename="../src/ui/configtabappearance.ui" line="290"/>
        <source>Show scrollbars</source>
        <translation>Bildlaufleisten anzeigen</translation>
    </message>
    <message>
        <source>Sc&amp;rollbars</source>
        <translation type="vanished">Bildlaufleis&amp;ten</translation>
    </message>
    <message>
        <source>Use icons from desktop environment whenever possible.</source>
        <translation type="vanished">Symbole der Desktopumgebung verwenden, wann immer möglich.</translation>
    </message>
    <message>
        <location filename="../src/ui/configtabappearance.ui" line="303"/>
        <source>S&amp;ystem Icons</source>
        <translation>&amp;Systemsymbole</translation>
    </message>
    <message>
        <location filename="../src/ui/configtabappearance.ui" line="310"/>
        <source>&amp;Antialias</source>
        <translation>K&amp;antenglättung</translation>
    </message>
    <message>
        <source>Set colors for tabs, tool bar and menus</source>
        <translation type="vanished">Für Reiter, Symbolleisten und Menüs Farben verwenden</translation>
    </message>
    <message>
        <location filename="../src/ui/configtabappearance.ui" line="293"/>
        <source>S&amp;crollbars</source>
        <translation>Bildlaufleis&amp;ten</translation>
    </message>
    <message>
        <location filename="../src/ui/configtabappearance.ui" line="300"/>
        <source>Use icons from desktop environment whenever possible</source>
        <translation>Symbole der Desktopumgebung verwenden, wann immer möglich</translation>
    </message>
    <message>
        <location filename="../src/ui/configtabappearance.ui" line="319"/>
        <source>S&amp;et colors for tabs, tool bar and menus</source>
        <translation>Farb&amp;en für Reiter, Symbolleisten und Menüs einstellen</translation>
    </message>
    <message>
        <location filename="../src/ui/configtabappearance.ui" line="341"/>
        <source>&amp;Reset Theme</source>
        <translation>Theme zu&amp;rücksetzen</translation>
    </message>
    <message>
        <location filename="../src/ui/configtabappearance.ui" line="348"/>
        <source>Theme:</source>
        <translation>Theme:</translation>
    </message>
    <message>
        <location filename="../src/ui/configtabappearance.ui" line="355"/>
        <source>&amp;Load Theme</source>
        <translation>Theme &amp;laden</translation>
    </message>
    <message>
        <location filename="../src/ui/configtabappearance.ui" line="362"/>
        <source>&amp;Save Theme</source>
        <translation>Theme s&amp;peichern</translation>
    </message>
    <message>
        <location filename="../src/ui/configtabappearance.ui" line="369"/>
        <source>Edit current theme in external editor</source>
        <translation>Aktuelles Theme in externem Editor bearbeiten</translation>
    </message>
    <message>
        <location filename="../src/ui/configtabappearance.ui" line="372"/>
        <source>E&amp;dit Theme</source>
        <translation>Theme b&amp;earbeiten</translation>
    </message>
    <message>
        <location filename="../src/ui/configtabappearance.ui" line="393"/>
        <source>Preview:</source>
        <translation>Vorschau:</translation>
    </message>
    <message>
        <source>Search string is &quot;item&quot;.</source>
        <translation type="vanished">Der Suchtext für „Eintrag“.</translation>
    </message>
    <message>
        <location filename="../src/gui/configtabappearance.cpp" line="480"/>
        <source>Select an item and
press F2 to edit.</source>
        <translation>Ein Element wählen und
F2 zum Bearbeiten drücken.</translation>
    </message>
    <message>
        <source>Select items and move them with
CTRL and up or down key.</source>
        <translation type="vanished">Elemente auswählen und diese mit
Strg+↑ (hoch) oder Strg+↓ (runter) verschieben.</translation>
    </message>
    <message>
        <source>Remove item with Delete key.</source>
        <translation type="vanished">Element mit der Entf-Taste entfernen.</translation>
    </message>
    <message>
        <location filename="../src/gui/configtabappearance.cpp" line="483"/>
        <source>Example item %1</source>
        <translation>Beispielelement %1</translation>
    </message>
    <message>
        <location filename="../src/gui/configtabappearance.cpp" line="488"/>
        <source>Some random notes (Shift+F2 to edit)</source>
        <translation>Einige zufällige Notizen (Umschalt+F2 zum Bearbeiten)</translation>
    </message>
    <message>
        <source>item</source>
        <translation type="vanished">Element</translation>
    </message>
    <message>
        <location filename="../src/gui/configtabappearance.cpp" line="476"/>
        <source>item</source>
        <comment>Search expression in preview in Appearance tab.</comment>
        <translation>Element</translation>
    </message>
    <message>
        <location filename="../src/gui/configtabappearance.cpp" line="479"/>
        <source>Search string is %1.</source>
        <translation>Der Suchtext lautet %1.</translation>
    </message>
    <message>
        <location filename="../src/gui/configtabappearance.cpp" line="147"/>
        <source>Open Theme File</source>
        <translation>Theme-Datei öffnen</translation>
    </message>
    <message>
        <location filename="../src/gui/configtabappearance.cpp" line="157"/>
        <source>Save Theme File As</source>
        <translation>Theme-Datei speichern unter</translation>
    </message>
    <message>
        <location filename="../src/gui/configtabappearance.cpp" line="176"/>
        <source>No External Editor</source>
        <translation>Kein externer Editor</translation>
    </message>
    <message>
        <location filename="../src/gui/configtabappearance.cpp" line="177"/>
        <source>Set external editor command first!</source>
        <translation>Erst einen externen Editor festlegen!</translation>
    </message>
    <message>
        <location filename="../src/gui/configtabappearance.cpp" line="391"/>
        <source>Abc</source>
        <comment>Preview text for font settings in appearance dialog</comment>
        <translation>Abc</translation>
    </message>
    <message>
        <source>Abc</source>
        <translation type="vanished">Abc</translation>
    </message>
</context>
<context>
    <name>ConfigTabGeneral</name>
    <message>
        <location filename="../src/ui/configtabgeneral.ui" line="65"/>
        <source>&amp;Language:</source>
        <translation type="unfinished">Sprache:</translation>
    </message>
    <message>
        <location filename="../src/ui/configtabgeneral.ui" line="93"/>
        <source>Break text if it&apos;s too long to fit on line</source>
        <translation type="unfinished">Text umbrechen, falls für Zeile zu lang</translation>
    </message>
    <message>
        <location filename="../src/ui/configtabgeneral.ui" line="96"/>
        <source>Wrap l&amp;ong text</source>
        <translation type="unfinished">Lange Texte umbrechen</translation>
    </message>
    <message>
        <location filename="../src/ui/configtabgeneral.ui" line="103"/>
        <source>Keep main window above other windows</source>
        <translation type="unfinished">Hauptfenster immer im Vordergrund anzeigen</translation>
    </message>
    <message>
        <location filename="../src/ui/configtabgeneral.ui" line="106"/>
        <source>Alwa&amp;ys on Top</source>
        <translation type="unfinished">Immer im Vordergrund</translation>
    </message>
    <message>
        <location filename="../src/ui/configtabgeneral.ui" line="113"/>
        <source>Close main window when other application has focus</source>
        <translation type="unfinished">Hauptfenster schließen, wenn eine andere Anwendung fokussiert ist</translation>
    </message>
    <message>
        <location filename="../src/ui/configtabgeneral.ui" line="116"/>
        <source>Close When Unfocused</source>
        <translation type="unfinished">Schließen bei Verlust des Fokus</translation>
    </message>
    <message>
        <location filename="../src/ui/configtabgeneral.ui" line="123"/>
        <source>Enable to open windows on current screen. Disable to open windows where they were last closed</source>
        <translation type="unfinished">Aktivieren, um Fenster immer auf aktuellem Bildschirm zu öffnen. Deaktivieren, um Fenster dort zu öffnen, wo diese zuletzt geschlossen wurden.</translation>
    </message>
    <message>
        <location filename="../src/ui/configtabgeneral.ui" line="126"/>
        <source>O&amp;pen windows on current screen</source>
        <translation type="unfinished">Fenster auf aktuellem Bildschirm öffnen</translation>
    </message>
    <message>
        <location filename="../src/ui/configtabgeneral.ui" line="133"/>
        <source>Confirm application exit</source>
        <translation type="unfinished">Bei Beenden der Anwendung nachfragen</translation>
    </message>
    <message>
        <location filename="../src/ui/configtabgeneral.ui" line="136"/>
        <source>Confirm application e&amp;xit</source>
        <translation type="unfinished">Beenden be&amp;stätigen</translation>
    </message>
    <message>
        <location filename="../src/ui/configtabgeneral.ui" line="146"/>
        <source>Run the application on system startup</source>
        <translation type="unfinished">Anwendung beim Systemstart laden</translation>
    </message>
    <message>
        <location filename="../src/ui/configtabgeneral.ui" line="149"/>
        <source>&amp;Autostart</source>
        <translation type="unfinished">&amp;Autostart</translation>
    </message>
    <message>
        <location filename="../src/ui/configtabgeneral.ui" line="156"/>
        <source>Support for Vi navigation keys (H, J, K, L and more), slash (/) key to search</source>
        <translation type="unfinished">Unterstützung für Vi-Navigationstasten (H, J, K, L und weitere), Schrägstrich (/) um zu suchen</translation>
    </message>
    <message>
        <location filename="../src/ui/configtabgeneral.ui" line="159"/>
        <source>&amp;Vi style navigation</source>
        <translation type="unfinished">&amp;Vi-ähnliche Navigation</translation>
    </message>
    <message>
        <location filename="../src/ui/configtabgeneral.ui" line="166"/>
        <source>Save and restore history of item filters</source>
        <translation type="unfinished">Filterverlauf für Elemente speichern und wiederherstellen</translation>
    </message>
    <message>
        <location filename="../src/ui/configtabgeneral.ui" line="169"/>
        <source>Save Filter History</source>
        <translation type="unfinished">Filterverlauf speichern</translation>
    </message>
    <message>
        <location filename="../src/ui/configtabgeneral.ui" line="176"/>
        <source>Automatically show popup to complete function, type and variable names in commands</source>
        <translation type="unfinished">Popup für die Autovervollständigung von Funktionen, Typen und Variablen in Befehlen anzeigen</translation>
    </message>
    <message>
        <location filename="../src/ui/configtabgeneral.ui" line="179"/>
        <source>Auto-complete Commands</source>
        <translation type="unfinished">Befehle automatisch vervollständigen</translation>
    </message>
    <message>
        <location filename="../src/ui/configtabgeneral.ui" line="186"/>
        <source>Clipboard Manipulation</source>
        <translation type="unfinished">Zwischenablage verändern</translation>
    </message>
    <message>
        <location filename="../src/ui/configtabgeneral.ui" line="198"/>
        <source>Allow to paste copied content the same way as mouse selections (usually by pressing middle mouse button)</source>
        <translation type="unfinished">Erlauben, kopierte Inhalte auf dieselbe Weise wie bei Mausauswahl einzufügen (meist über die mittlere Maustaste)</translation>
    </message>
    <message>
        <location filename="../src/ui/configtabgeneral.ui" line="201"/>
        <source>(&amp;3) Paste clipboard with mouse</source>
        <translation type="unfinished">(&amp;3) Zwischenablage mit der Maus einfügen</translation>
    </message>
    <message>
        <location filename="../src/ui/configtabgeneral.ui" line="208"/>
        <source>Allow to paste mouse selections using shortcut (usually Ctrl+V or Shift+Insert)</source>
        <translation type="unfinished">Erlauben, per Maus ausgewählte Inhalte über Tastenkombinationen einzufügen (meist Strg+V oder Umschalt+Einf)</translation>
    </message>
    <message>
        <location filename="../src/ui/configtabgeneral.ui" line="211"/>
        <source>(&amp;4) Paste mouse selection with keyboard</source>
        <translation type="unfinished">(&amp;4) Einfügen der primären Auswahl mit der Tastatur</translation>
    </message>
    <message>
        <location filename="../src/ui/configtabgeneral.ui" line="218"/>
        <source>Save clipboard in history</source>
        <translation type="unfinished">Zwischenablage in Verlauf speichern</translation>
    </message>
    <message>
        <location filename="../src/ui/configtabgeneral.ui" line="221"/>
        <source>(&amp;1) Store clipboard</source>
        <translation type="unfinished">(&amp;1) Speicher Zwischenablage</translation>
    </message>
    <message>
        <location filename="../src/ui/configtabgeneral.ui" line="231"/>
        <source>Save text selected with mouse (primary selection) in history</source>
        <translation type="unfinished">Mit der Maus ausgewählten Text (primäre Auswahl) im Verlauf speichern</translation>
    </message>
    <message>
        <location filename="../src/ui/configtabgeneral.ui" line="234"/>
        <source>(&amp;2) Store text selected using mouse</source>
        <translation type="unfinished">(&amp;2) Mit der Maus ausgewählten Text speichern</translation>
    </message>
    <message>
        <location filename="../src/ui/configtabgeneral.ui" line="241"/>
        <source>(&amp;5) Run automatic commands on selection</source>
        <translation type="unfinished"></translation>
    </message>
</context>
<context>
    <name>ConfigTabHistory</name>
    <message>
        <location filename="../src/ui/configtabhistory.ui" line="65"/>
        <source>Maximum &amp;number of items in history:</source>
        <translation type="unfinished">&amp;Maximale Anzahl von Elementen im Verlauf:</translation>
    </message>
    <message>
        <location filename="../src/ui/configtabhistory.ui" line="77"/>
        <source>Maximum number of items in each tab</source>
        <translation type="unfinished">Maximale Anzahl von Elementen in jedem Reiter</translation>
    </message>
    <message>
        <location filename="../src/ui/configtabhistory.ui" line="105"/>
        <source>&amp;Unload tab after an interval in minutes:</source>
        <translation type="unfinished">Reiter nach einem Inter&amp;vall entladen (Minuten):</translation>
    </message>
    <message>
        <location filename="../src/ui/configtabhistory.ui" line="117"/>
        <source>Unload each tab from memory after specified number of minutes of inactivity.

Set to 0 not to unload tabs.</source>
        <translation type="unfinished">Bei Inaktivität eines Reiters wird dieser nach der angegeben Anzahl von Minuten aus dem Speicher entladen.

Setze 0 als Wert um das Entladen von Reitern zu verhindern.</translation>
    </message>
    <message>
        <location filename="../src/ui/configtabhistory.ui" line="144"/>
        <source>External editor command (%&amp;1 is file to edit):</source>
        <translation type="unfinished">Befehl für externen Editor (%&amp;1 ist die zu bearbeitende Datei):</translation>
    </message>
    <message>
        <location filename="../src/ui/configtabhistory.ui" line="154"/>
        <source>External editor command (%1 is file to edit).
  Examples:
    gedit %1
    notepad %1
    gvim -f %1
    xterm -e vim %1</source>
        <translation type="unfinished">Befehl für externen Texteditor (%1 für zu öffnende Datei).
  Beispiele:
    gedit %1
    notepad %1
    gvim -f %1
    xterm -e vim %1</translation>
    </message>
    <message>
        <location filename="../src/ui/configtabhistory.ui" line="169"/>
        <source>Ta&amp;b for storing clipboard:</source>
        <translation type="unfinished">Reiter zum Speichern der Zwischenablage:</translation>
    </message>
    <message>
        <location filename="../src/ui/configtabhistory.ui" line="179"/>
        <source>Name of tab that will automatically store new clipboard content.

Leave empty to disable automatic storing.</source>
        <translation type="unfinished">Name des Reiters, in dem automatisch neue Inhalte der Zwischenablage gespeichert werden sollen.

Leerlassen, um die automatische Speicherung zu deaktivieren.</translation>
    </message>
    <message>
        <location filename="../src/ui/configtabhistory.ui" line="193"/>
        <source>Leave unchecked for Return key to save edited item and Ctrl+Return create new line.

Note: Edited items can be saved with F2 disregarding this option.</source>
        <translation type="unfinished">Nicht auswählen, um mit der Eingabetaste bearbeitete Elemente zu speichern und mit Strg+Eingabe neue Zeilen zu erstellen.

Hinweis: Bearbeitete Elemente können mit F2 gespeichert werden, ungeachtet dieser Option.</translation>
    </message>
    <message>
        <location filename="../src/ui/configtabhistory.ui" line="198"/>
        <source>Sa&amp;ve edited item with Ctrl+Return and create new line with Return key</source>
        <translation type="unfinished">Be&amp;arbeitete Elemente mit Strg+Eingabe speichern und neue Zeile mit Eingabetaste erstellen</translation>
    </message>
    <message>
        <location filename="../src/ui/configtabhistory.ui" line="205"/>
        <source>Show single line description of each item.

Use Item Preview to display whole items.</source>
        <translation type="unfinished">Nur eine einzeilige Beschreibung des Elements anzeigen.

Über die Elementvorschau wird das komplette Element angezeigt.</translation>
    </message>
    <message>
        <location filename="../src/ui/configtabhistory.ui" line="210"/>
        <source>Sho&amp;w simple items</source>
        <translation type="unfinished">Einfache Elemente anzeigen</translation>
    </message>
    <message>
        <location filename="../src/ui/configtabhistory.ui" line="217"/>
        <source>Enable searching for numbers, otherwise pressing a digit key activates item on that position</source>
        <translation type="unfinished">Ermöglicht das Suchen nach Zahlen. Falls diese Option deaktiviert ist, wird durch Drücken einer Ziffer das Element an dieser Position aktiviert</translation>
    </message>
    <message>
        <location filename="../src/ui/configtabhistory.ui" line="220"/>
        <source>S&amp;earch for numbers</source>
        <translation type="unfinished">Nach Zahlen such&amp;en</translation>
    </message>
    <message>
        <location filename="../src/ui/configtabhistory.ui" line="227"/>
        <source>After item is activated (double-click or Enter key), copy it to clipboard and ...</source>
        <translation type="unfinished">Nachdem Element aktiviert wurde (Doppelklick oder Eingabetaste), dieses in die Zwischenablage kopieren und …</translation>
    </message>
    <message>
        <location filename="../src/ui/configtabhistory.ui" line="233"/>
        <source>Move item to the top of the list after it is activated</source>
        <translation type="unfinished">Element zum Anfang der Liste verschieben, nachdem es aktiviert ist</translation>
    </message>
    <message>
        <location filename="../src/ui/configtabhistory.ui" line="236"/>
        <source>Move item to the t&amp;op</source>
        <translation type="unfinished">Eintrag zum Anfang verschieben</translation>
    </message>
    <message>
        <location filename="../src/ui/configtabhistory.ui" line="243"/>
        <source>Close main window after item is activated</source>
        <translation type="unfinished">Hauptfenster schließen, nachdem Element aktiviert wurde</translation>
    </message>
    <message>
        <location filename="../src/ui/configtabhistory.ui" line="246"/>
        <source>&amp;Close main window</source>
        <translation type="unfinished">Hauptfenster s&amp;chließen</translation>
    </message>
    <message>
        <location filename="../src/ui/configtabhistory.ui" line="253"/>
        <source>Focus last window after item is activated</source>
        <translation type="unfinished">Letztes Fenster fokussieren, nachdem Element aktiviert wurde</translation>
    </message>
    <message>
        <location filename="../src/ui/configtabhistory.ui" line="256"/>
        <source>&amp;Focus last window</source>
        <translation type="unfinished">Letztes Fenster &amp;fokussieren</translation>
    </message>
    <message>
        <location filename="../src/ui/configtabhistory.ui" line="263"/>
        <source>Paste to current window after item is activated</source>
        <translation type="unfinished">In aktuelles Fenster einfügen, nachdem das Element aktiviert wurde</translation>
    </message>
    <message>
        <location filename="../src/ui/configtabhistory.ui" line="266"/>
        <source>&amp;Paste to current window</source>
        <translation type="unfinished">In aktuelles Fenster einfügen</translation>
    </message>
</context>
<context>
    <name>ConfigTabLayout</name>
    <message>
        <location filename="../src/ui/configtablayout.ui" line="62"/>
        <source>Show/Hide</source>
        <translation type="unfinished">Zeigen/Ausblenden</translation>
    </message>
    <message>
        <location filename="../src/ui/configtablayout.ui" line="68"/>
        <source>Hide tabs (press Alt key to show)</source>
        <translation type="unfinished">Reiter ausblenden (zum Anzeigen die Alt-Taste drücken)</translation>
    </message>
    <message>
        <location filename="../src/ui/configtablayout.ui" line="71"/>
        <source>Hi&amp;de tabs</source>
        <translation type="unfinished">Reiter ausblen&amp;den</translation>
    </message>
    <message>
        <location filename="../src/ui/configtablayout.ui" line="78"/>
        <source>Hide toolbar</source>
        <translation type="unfinished">Symbolleiste ausblenden</translation>
    </message>
    <message>
        <location filename="../src/ui/configtablayout.ui" line="81"/>
        <source>Hide too&amp;lbar</source>
        <translation type="unfinished">Symbol&amp;leiste ausblenden</translation>
    </message>
    <message>
        <location filename="../src/ui/configtablayout.ui" line="88"/>
        <source>Hide tool&amp;bar labels</source>
        <translation type="unfinished">Bezeichnung von Sym&amp;bolleisten verbergen</translation>
    </message>
    <message>
        <location filename="../src/ui/configtablayout.ui" line="95"/>
        <source>Hide main window when closed</source>
        <translation type="unfinished">Hauptfenster nach dem Schließen ausblenden</translation>
    </message>
    <message>
        <location filename="../src/ui/configtablayout.ui" line="98"/>
        <source>Hide &amp;main window</source>
        <translation type="unfinished">Hauptfenster ausblenden</translation>
    </message>
    <message>
        <location filename="../src/ui/configtablayout.ui" line="108"/>
        <source>Layout and Transparency</source>
        <translation type="unfinished">Layout und Transparenz</translation>
    </message>
    <message>
        <location filename="../src/ui/configtablayout.ui" line="117"/>
        <source>Show tree with tabs instead of tab bar</source>
        <translation type="unfinished">Verwende zur Anzeige der Reiter einen Baum anstatt einer Leiste</translation>
    </message>
    <message>
        <location filename="../src/ui/configtablayout.ui" line="120"/>
        <source>Tab T&amp;ree</source>
        <translation type="unfinished">&amp;Reiter in einem Baum darstellen</translation>
    </message>
    <message>
        <location filename="../src/ui/configtablayout.ui" line="127"/>
        <source>&amp;Focused transparency:</source>
        <translation type="unfinished">Transparenz, wenn &amp;fokussiert:</translation>
    </message>
    <message>
        <location filename="../src/ui/configtablayout.ui" line="139"/>
        <source>Transparency of main window if focused.

Note: This is not supported on all systems.</source>
        <translation type="unfinished">Transparenz des Hauptfensters, wenn es fokussiert ist.

Hinweis: Dies wird nicht von allen Systemen unterstützt.</translation>
    </message>
    <message>
        <location filename="../src/ui/configtablayout.ui" line="169"/>
        <source>&amp;Unfocused transparency:</source>
        <translation type="unfinished">Transparenz, wenn nicht fok&amp;ussiert:</translation>
    </message>
    <message>
        <location filename="../src/ui/configtablayout.ui" line="181"/>
        <source>Transparency of main window if unfocused.

Note: This is not supported on all systems.</source>
        <translation type="unfinished">Transparenz des Hauptfensters, wenn es nicht fokussiert ist.

Hinweis: Dies wird nicht von allen Systemen unterstützt.</translation>
    </message>
    <message>
        <location filename="../src/ui/configtablayout.ui" line="211"/>
        <source>Show number of items in tabs</source>
        <translation type="unfinished">In Reitern die Anzahl der Elemente anzeigen</translation>
    </message>
    <message>
        <location filename="../src/ui/configtablayout.ui" line="214"/>
        <source>Sho&amp;w Item Count</source>
        <translation type="unfinished">Anzahl der Elemente anzeigen</translation>
    </message>
</context>
<context>
    <name>ConfigTabNotifications</name>
    <message>
        <location filename="../src/ui/configtabnotifications.ui" line="65"/>
        <source>&amp;Notification position:</source>
        <translation type="unfinished">Position der Be&amp;nachrichtigung:</translation>
    </message>
    <message>
        <location filename="../src/ui/configtabnotifications.ui" line="77"/>
        <source>Position on screen for notifications</source>
        <translation type="unfinished">Position auf dem Bildschirm für Benachrichtgungen</translation>
    </message>
    <message>
        <location filename="../src/ui/configtabnotifications.ui" line="81"/>
        <source>Top</source>
        <translation type="unfinished">Oben</translation>
    </message>
    <message>
        <location filename="../src/ui/configtabnotifications.ui" line="86"/>
        <source>Bottom</source>
        <translation type="unfinished">Unten</translation>
    </message>
    <message>
        <location filename="../src/ui/configtabnotifications.ui" line="91"/>
        <source>Top Right</source>
        <translation type="unfinished">Oben rechts</translation>
    </message>
    <message>
        <location filename="../src/ui/configtabnotifications.ui" line="96"/>
        <source>Bottom Right</source>
        <translation type="unfinished">Unten rechts</translation>
    </message>
    <message>
        <location filename="../src/ui/configtabnotifications.ui" line="101"/>
        <source>Bottom Left</source>
        <translation type="unfinished">Unten links</translation>
    </message>
    <message>
        <location filename="../src/ui/configtabnotifications.ui" line="106"/>
        <source>Top Left</source>
        <translation type="unfinished">Oben links</translation>
    </message>
    <message>
        <location filename="../src/ui/configtabnotifications.ui" line="129"/>
        <source>Int&amp;erval in seconds to display notifications:</source>
        <translation type="unfinished">Int&amp;erval in Sekunden um Benachrichtigungen anzuzeigen:</translation>
    </message>
    <message>
        <location filename="../src/ui/configtabnotifications.ui" line="141"/>
        <source>Interval in seconds to display notification for new clipboard content or if item is copied to clipboard (only if main window is closed).

Set to 0 to disable this.

Set to -1 to keep visible until clicked.</source>
        <translation type="unfinished">Dauer in Sekunden zum Anzeigen von Benachrichtigungen für neue Inhalte in der Zwischenablage oder wenn ein Eintrag in die Zwischenablage kopiert wurde (nur wenn das Hauptfenster geschlossen ist).

Auf 0 setzen, um die Anzeige zu deaktivieren.

Auf -1 setzen, um Benachrichtigung bis zum Klicken sichtbar zu halten.</translation>
    </message>
    <message>
        <location filename="../src/ui/configtabnotifications.ui" line="173"/>
        <source>Num&amp;ber of lines for clipboard notification:</source>
        <translation type="unfinished">Zeilenanzahl für eine &amp;Benachrichtigung:</translation>
    </message>
    <message>
        <location filename="../src/ui/configtabnotifications.ui" line="185"/>
        <source>Number of lines to show for new clipboard content.

Set to 0 to disable.</source>
        <translation type="unfinished">Anzahl an Zeilen die bei neuen Inhalten der Zwischenablage angezeigt werden sollen.

Zum Deaktivieren auf 0 setzen.</translation>
    </message>
    <message>
        <location filename="../src/ui/configtabnotifications.ui" line="214"/>
        <source>Notification Geometry (in screen points)</source>
        <translation type="unfinished">Geometrie der Benachrichtigungen (in Bildschirmpunkten)</translation>
    </message>
    <message>
        <location filename="../src/ui/configtabnotifications.ui" line="220"/>
        <source>Hori&amp;zontal offset:</source>
        <translation type="unfinished">Hori&amp;zontaler Versatz:</translation>
    </message>
    <message>
        <location filename="../src/ui/configtabnotifications.ui" line="232"/>
        <source>Notification distance from left or right screen edge in screen points</source>
        <translation type="unfinished">Abstand der Benachrichtigungen zum linken oder rechten Bildschirmrand in Bildschirmpunkten</translation>
    </message>
    <message>
        <location filename="../src/ui/configtabnotifications.ui" line="260"/>
        <source>&amp;Vertical offset:</source>
        <translation type="unfinished">&amp;Vertikaler Offset:</translation>
    </message>
    <message>
        <location filename="../src/ui/configtabnotifications.ui" line="272"/>
        <source>Notification distance from top or bottom screen edge in screen points</source>
        <translation type="unfinished">Abstand der Benachrichtigungen zum oberen oder unteren Bildschirmrand in Bildschirmpunkten</translation>
    </message>
    <message>
        <location filename="../src/ui/configtabnotifications.ui" line="300"/>
        <source>Maximum &amp;width:</source>
        <translation type="unfinished">Maximale Breite:</translation>
    </message>
    <message>
        <location filename="../src/ui/configtabnotifications.ui" line="312"/>
        <source>Maximum width for notification in screen points</source>
        <translation type="unfinished">Maximale Breite für Benachrichtigungen in Bildschirmpunkten</translation>
    </message>
    <message>
        <location filename="../src/ui/configtabnotifications.ui" line="337"/>
        <source>Ma&amp;ximum height:</source>
        <translation type="unfinished">Ma&amp;ximale Höhe:</translation>
    </message>
    <message>
        <location filename="../src/ui/configtabnotifications.ui" line="349"/>
        <source>Maximum height for notification in screen points</source>
        <translation type="unfinished">Maximale Höhe für Benachrichtigungen in Bildschirmpunkten</translation>
    </message>
</context>
<context>
    <name>ConfigTabShortcuts</name>
    <message>
        <source>Form</source>
        <translation type="vanished">Formular</translation>
    </message>
    <message>
        <source>&amp;New Item</source>
        <translation type="vanished">&amp;Neues Element</translation>
    </message>
    <message>
        <source>&amp;Import Tab...</source>
        <translation type="vanished">Reiter &amp;importieren …</translation>
    </message>
    <message>
        <source>Ctrl+I</source>
        <translation type="vanished">Strg+I</translation>
    </message>
    <message>
        <source>&amp;Export Tab...</source>
        <translation type="vanished">Reiter &amp;exportieren …</translation>
    </message>
    <message>
        <source>Ctrl+P</source>
        <translation type="vanished">Strg+P</translation>
    </message>
    <message>
        <source>C&amp;ommands/Global Shortcuts...</source>
        <translation type="vanished">Befehle und gl&amp;obale Tastenkombinationen …</translation>
    </message>
    <message>
        <source>C&amp;ommands...</source>
        <translation type="vanished">Befehle …</translation>
    </message>
    <message>
        <source>F6</source>
        <translation type="vanished">F6</translation>
    </message>
    <message>
        <source>Show &amp;Clipboard Content</source>
        <translation type="vanished">&amp;Inhalt der Zwischenablage anzeigen</translation>
    </message>
    <message>
        <source>Ctrl+Shift+C</source>
        <translation type="vanished">Strg+Umschalt+C</translation>
    </message>
    <message>
        <source>&amp;Enable Clipboard Storing</source>
        <translation type="vanished">Zwisch&amp;enablage speichern aktivieren</translation>
    </message>
    <message>
        <source>Ctrl+Shift+X</source>
        <translation type="vanished">Strg+Umschalt+X</translation>
    </message>
    <message>
        <source>E&amp;xit</source>
        <translation type="vanished">&amp;Beenden</translation>
    </message>
    <message>
        <source>Ctrl+Q</source>
        <translation type="vanished">Strg+Q</translation>
    </message>
    <message>
        <source>&amp;Sort Selected Items</source>
        <translation type="vanished">Ausgewählte Elemente &amp;sortieren</translation>
    </message>
    <message>
        <source>Ctrl+Shift+S</source>
        <translation type="vanished">Strg+Umschalt+S</translation>
    </message>
    <message>
        <source>&amp;Reverse Selected Items</source>
        <translation type="vanished">&amp;Reihenfolge der ausgewählten Elemente umkehren</translation>
    </message>
    <message>
        <source>Ctrl+Shift+R</source>
        <translation type="vanished">Strg+Umschalt+R</translation>
    </message>
    <message>
        <source>&amp;Paste Items</source>
        <translation type="vanished">&amp;Elemente einfügen</translation>
    </message>
    <message>
        <source>&amp;Copy Selected Items</source>
        <translation type="vanished">Ausgewählte Elemente &amp;kopieren</translation>
    </message>
    <message>
        <source>&amp;Find</source>
        <translation type="vanished">&amp;Suchen</translation>
    </message>
    <message>
        <source>Move to &amp;Clipboard</source>
        <translation type="vanished">In die Zwis&amp;chenablage verschieben</translation>
    </message>
    <message>
        <source>&amp;Show Content...</source>
        <translation type="vanished">Inhalt anzeigen …</translation>
    </message>
    <message>
        <source>F4</source>
        <translation type="vanished">F4</translation>
    </message>
    <message>
        <source>Edit &amp;Notes</source>
        <translation type="vanished">&amp;Notizen bearbeiten</translation>
    </message>
    <message>
        <source>Ne&amp;xt to Clipboard</source>
        <translation type="vanished">Nächstes Element in die Zwischenablage</translation>
    </message>
    <message>
        <source>&amp;Remove</source>
        <translation type="vanished">Entfe&amp;rnen</translation>
    </message>
    <message>
        <source>R&amp;ename Tab</source>
        <translation type="vanished">Reiter umb&amp;enennen</translation>
    </message>
    <message>
        <source>Delete</source>
        <translation type="vanished">Entf</translation>
    </message>
    <message>
        <source>&amp;Preferences...</source>
        <translation type="vanished">Einstellungen …</translation>
    </message>
    <message>
        <source>&amp;Toggle Clipboard Storing</source>
        <translation type="vanished">Speichern in die Zwischenablage de-/ak&amp;tivieren</translation>
    </message>
    <message>
        <source>P&amp;rocess Manager</source>
        <translation type="vanished">P&amp;rozessmanager</translation>
    </message>
    <message>
        <source>Ctrl+Shift+Z</source>
        <translation type="vanished">Strg+Umschalt+Z</translation>
    </message>
    <message>
        <source>F2</source>
        <translation type="vanished">F2</translation>
    </message>
    <message>
        <source>&amp;Edit</source>
        <translation type="vanished">&amp;Bearbeiten</translation>
    </message>
    <message>
        <source>&amp;Edit Notes</source>
        <translation type="vanished">Notizen b&amp;earbeiten</translation>
    </message>
    <message>
        <source>Shift+F2</source>
        <translation type="vanished">Umschalt+F2</translation>
    </message>
    <message>
        <source>E&amp;dit with editor</source>
        <translation type="vanished">Mit Texte&amp;ditor bearbeiten</translation>
    </message>
    <message>
        <source>Ctrl+E</source>
        <translation type="vanished">Strg+E</translation>
    </message>
    <message>
        <source>&amp;Action...</source>
        <translation type="vanished">&amp;Aktion …</translation>
    </message>
    <message>
        <source>F5</source>
        <translation type="vanished">F5</translation>
    </message>
    <message>
        <source>&amp;Next to Clipboard</source>
        <translation type="vanished">&amp;Nächstes in die Zwischenablage</translation>
    </message>
    <message>
        <source>Ctrl+Shift+N</source>
        <translation type="vanished">Strg+Umschalt+N</translation>
    </message>
    <message>
        <source>&amp;Previous to Clipboard</source>
        <translation type="vanished">&amp;Vorheriges Element in die Zwischenablage</translation>
    </message>
    <message>
        <source>Ctrl+Shift+P</source>
        <translation type="vanished">Strg+Umschalt+P</translation>
    </message>
    <message>
        <source>&amp;New Tab</source>
        <translation type="vanished">&amp;Neuer Reiter</translation>
    </message>
    <message>
        <source>Re&amp;name Tab</source>
        <translation type="vanished">Reiter umbe&amp;nennen</translation>
    </message>
    <message>
        <source>Backspace</source>
        <translation type="vanished">Rücktaste</translation>
    </message>
    <message>
        <source>&amp;New tab</source>
        <translation type="vanished">&amp;Neuer Reiter</translation>
    </message>
    <message>
        <source>Ctrl+T</source>
        <translation type="vanished">Strg+T</translation>
    </message>
    <message>
        <source>Re&amp;name tab</source>
        <translation type="vanished">Reiter umbe&amp;nennen</translation>
    </message>
    <message>
        <source>Ctrl+F2</source>
        <translation type="vanished">Strg+F2</translation>
    </message>
    <message>
        <source>Re&amp;move tab</source>
        <translation type="vanished">Reiter en&amp;tfernen</translation>
    </message>
    <message>
        <source>Ctrl+W</source>
        <translation type="vanished">Strg+W</translation>
    </message>
    <message>
        <source>Re&amp;move Tab</source>
        <translation type="vanished">Reiter entfernen</translation>
    </message>
    <message>
        <source>Next Format</source>
        <translation type="vanished">Nächstes Format</translation>
    </message>
    <message>
        <source>Ctrl+Right</source>
        <translation type="vanished">Strg+Pfeil rechts</translation>
    </message>
    <message>
        <source>Previous Format</source>
        <translation type="vanished">Vorheriges Format</translation>
    </message>
    <message>
        <source>Ctrl+Left</source>
        <translation type="vanished">Strg+Pfeil links</translation>
    </message>
    <message>
        <source>Move Up</source>
        <translation type="vanished">Nach oben verschieben</translation>
    </message>
    <message>
        <source>Ctrl+Up</source>
        <translation type="vanished">Strg+Pfeil hoch</translation>
    </message>
    <message>
        <source>Move Down</source>
        <translation type="vanished">Nach unten verschieben</translation>
    </message>
    <message>
        <source>Ctrl+Down</source>
        <translation type="vanished">Strg+Pfeil runter</translation>
    </message>
    <message>
        <source>Move to Top</source>
        <translation type="vanished">An den Anfang verschieben</translation>
    </message>
    <message>
        <source>Ctrl+Home</source>
        <translation type="vanished">Strg+Pos1</translation>
    </message>
    <message>
        <source>Move to Bottom</source>
        <translation type="vanished">An das Ende verschieben</translation>
    </message>
    <message>
        <source>Ctrl+End</source>
        <translation type="vanished">Strg+Ende</translation>
    </message>
    <message>
        <source>&amp;Change Tab Icon</source>
        <translation type="vanished">Reitersymbol ändern</translation>
    </message>
    <message>
        <source>Ctrl+Shift+T</source>
        <translation type="vanished">Strg+Umschalt+T</translation>
    </message>
    <message>
        <source>Ne&amp;xt Tab</source>
        <translation type="vanished">Nächster Reiter</translation>
    </message>
    <message>
        <source>Right</source>
        <translation type="vanished">Rechts</translation>
    </message>
    <message>
        <source>&amp;Previous Tab</source>
        <translation type="vanished">Vorheriger Reiter</translation>
    </message>
    <message>
        <source>Left</source>
        <translation type="vanished">Links</translation>
    </message>
    <message>
        <source>&amp;Show Log</source>
        <translation type="vanished">Log anzeigen</translation>
    </message>
    <message>
        <source>F12</source>
        <translation type="vanished">F12</translation>
    </message>
    <message>
        <source>&amp;Help</source>
        <translation type="vanished">&amp;Hilfe</translation>
    </message>
    <message>
        <source>Sh&amp;ow/hide main window</source>
        <translation type="vanished">Hauptfenster anzeigen/a&amp;usblenden</translation>
    </message>
    <message>
        <source>Show the tray &amp;menu</source>
        <translation type="vanished">Im Tray-&amp;Menü anzeigen</translation>
    </message>
    <message>
        <source>&amp;Edit clipboard</source>
        <translation type="vanished">&amp;Bearbeite Zwischenablage</translation>
    </message>
    <message>
        <source>Edit &amp;first item</source>
        <translation type="vanished">Erstes E&amp;lement bearbeiten</translation>
    </message>
    <message>
        <source>Copy &amp;second item</source>
        <translation type="vanished">&amp;Zweites Element kopieren</translation>
    </message>
    <message>
        <source>Show &amp;action dialog</source>
        <translation type="vanished">Ausführungsdialog &amp;anzeigen</translation>
    </message>
    <message>
        <source>Create &amp;new item</source>
        <translation type="vanished">&amp;Neues Element erstellen</translation>
    </message>
    <message>
        <source>Copy n&amp;ext item</source>
        <translation type="vanished">&amp;Nächstes Element kopieren</translation>
    </message>
    <message>
        <source>Copy &amp;previous item</source>
        <translation type="vanished">&amp;Vorheriges Element kopieren</translation>
    </message>
    <message>
        <source>Paste as pla&amp;in text</source>
        <translation type="vanished">Als re&amp;inen Text einfügen</translation>
    </message>
    <message>
        <source>Disable clipboard storing</source>
        <translation type="vanished">Speichern in die Zwischenablage deaktivieren</translation>
    </message>
    <message>
        <source>Enable clipboard storing</source>
        <translation type="vanished">Speichern in die Zwischenablage aktivieren</translation>
    </message>
    <message>
        <source>Paste and copy next</source>
        <translation type="vanished">Einfügen und Nächtes kopieren</translation>
    </message>
    <message>
        <source>Paste and copy previous</source>
        <translation type="vanished">Einfügen und Vorheriges kopieren</translation>
    </message>
    <message>
        <source>A&amp;pplication Shortcuts</source>
        <translation type="vanished">Anwendungs-Kurztasten (&amp;p)</translation>
    </message>
    <message>
        <source>S&amp;ystem Shortcuts</source>
        <translation type="vanished">S&amp;ystem-Kurztasten</translation>
    </message>
    <message>
        <source>&lt;p&gt;Modify any application shortcuts for actions in menus here.&lt;/p&gt;
&lt;p&gt;If supported on your system, &lt;b&gt;global shortcuts&lt;/b&gt; (system-wide shortcuts) can be defined in Commands dialog (&lt;b&gt;File/Commands...&lt;/b&gt; menu item).&lt;/p&gt;</source>
        <translation type="vanished">&lt;p&gt;In diesem Dialog können die Tastenkombinationen für Menü-Aktionen innerhalb dieser Anwendung konfiguriert werden.&lt;/p&gt;
&lt;p&gt;Wenn Ihr System &lt;b&gt;globale/systemweite Tastenkombinationen&lt;/b&gt; unterstützt, dann können diese im Befehle-Dialog unter &lt;b&gt;Befehle/Globale Tastenkombinationen...&lt;/b&gt; im Datei-Menü konfiguriert werden.&lt;/p&gt;</translation>
    </message>
    <message>
        <source>&amp;Custom Actions and Global Shortcuts...</source>
        <translation type="vanished">Dialog für Befehle und globale Tastenkombinationen öffnen...</translation>
    </message>
</context>
<context>
    <name>ConfigTabTray</name>
    <message>
        <location filename="../src/ui/configtabtray.ui" line="60"/>
        <source>Don&apos;t show tray icon; minimize window when closed</source>
        <translation type="unfinished">Kein Tray-Icon anzeigen; Fenster minimieren wenn geschlossen</translation>
    </message>
    <message>
        <location filename="../src/ui/configtabtray.ui" line="63"/>
        <source>Disabl&amp;e tray</source>
        <translation type="unfinished">Tray-Symbol &amp;deaktivieren</translation>
    </message>
    <message>
        <location filename="../src/ui/configtabtray.ui" line="70"/>
        <source>Show command for current clipboard content in tray menu</source>
        <translation type="unfinished">Befehl für aktuellen Inhalt der Zwischenablage im Tray-Menü anzeigen</translation>
    </message>
    <message>
        <location filename="../src/ui/configtabtray.ui" line="73"/>
        <source>Sho&amp;w commands for clipboard content</source>
        <translation type="unfinished">Befehle für Inha&amp;lte der Zwischenablage anzeigen</translation>
    </message>
    <message>
        <location filename="../src/ui/configtabtray.ui" line="82"/>
        <source>N&amp;umber of items in tray menu:</source>
        <translation type="unfinished">N&amp;ummer von Elementen im Tray-Menü:</translation>
    </message>
    <message>
        <location filename="../src/ui/configtabtray.ui" line="92"/>
        <source>Number of items in tray menu</source>
        <translation type="unfinished">Nummer von Elementen im Tray-Menü</translation>
    </message>
    <message>
        <location filename="../src/ui/configtabtray.ui" line="119"/>
        <source>Show items from current tab in tray menu</source>
        <translation type="unfinished">Elemente des aktiven Reiters im Tray-Menü anzeigen</translation>
    </message>
    <message>
        <location filename="../src/ui/configtabtray.ui" line="122"/>
        <source>Show cu&amp;rrent tab in menu,</source>
        <translation type="unfinished">Aktuellen &amp;Reiter in Menü anzeigen,</translation>
    </message>
    <message>
        <location filename="../src/ui/configtabtray.ui" line="129"/>
        <source>or &amp;choose other tab:</source>
        <translation type="unfinished">oder einen anderen Reiter &amp;wählen:</translation>
    </message>
    <message>
        <location filename="../src/ui/configtabtray.ui" line="145"/>
        <source>Name of tab to show in tray menu (empty for the first tab)</source>
        <translation type="unfinished">Name des Reiters, der im Tray-Menü gezeigt werden soll (leerlassen für ersten Reiter)</translation>
    </message>
    <message>
        <location filename="../src/ui/configtabtray.ui" line="170"/>
        <source>Paste item to current window after selecting it in menu</source>
        <translation type="unfinished">Element, nach dessen Auswahl im Menü, in aktuelles Fenster einfügen</translation>
    </message>
    <message>
        <location filename="../src/ui/configtabtray.ui" line="173"/>
        <source>&amp;Paste activated item to current window</source>
        <translation type="unfinished">Einfügen des ausgewählten Elements in aktuelles Fenster</translation>
    </message>
    <message>
        <location filename="../src/ui/configtabtray.ui" line="180"/>
        <source>Show image preview next to menu items</source>
        <translation type="unfinished">Bildvorschau neben Menüelementen anzeigen</translation>
    </message>
    <message>
        <location filename="../src/ui/configtabtray.ui" line="183"/>
        <source>Sh&amp;ow image preview as menu item icon</source>
        <translation type="unfinished">Bildvorschau als Symbol des Menüeintrags anzeigen</translation>
    </message>
</context>
<context>
    <name>ConfigurationManager</name>
    <message>
        <location filename="../src/ui/configurationmanager.ui" line="20"/>
        <source>CopyQ Configuration</source>
        <translation>CopyQ Einstellungen</translation>
    </message>
    <message>
        <source>C&amp;lipboard</source>
        <translation type="vanished">Z&amp;wischenablage</translation>
    </message>
    <message>
        <source>Always on &amp;Top</source>
        <translation type="vanished">&amp;Immer im Vordergrund</translation>
    </message>
    <message>
        <source>S&amp;ynchronize</source>
        <translation type="vanished">S&amp;ynchronisieren</translation>
    </message>
    <message>
        <source>clipboard to history (&amp;1)</source>
        <translation type="vanished">Zwischenablage in Verlauf (&amp;1)</translation>
    </message>
    <message>
        <source>clipboard to selection (&amp;2)</source>
        <translation type="vanished">Auswahl in Zwischenablage (&amp;2)</translation>
    </message>
    <message>
        <source>selection to history (&amp;3)</source>
        <translation type="vanished">Auswahl in Verlauf (&amp;3)</translation>
    </message>
    <message>
        <source>selection to clipboard (&amp;4)</source>
        <translation type="vanished">Auswahl in Zwischenablage (&amp;4)</translation>
    </message>
    <message>
        <source>Keep main window above other windows</source>
        <translation type="vanished">Hauptfenster immer im Vordergrund anzeigen</translation>
    </message>
    <message>
        <source>Save clipboard in history</source>
        <translation type="vanished">Zwischenablage in Verlauf speichern</translation>
    </message>
    <message>
        <source>Copy clipboard content to the primary selection</source>
        <translation type="vanished">Inhalt der Zwischenablage in primäre Auswahl kopieren</translation>
    </message>
    <message>
        <source>Save primary selection in history</source>
        <translation type="vanished">Primäre Auswahl in Verlauf</translation>
    </message>
    <message>
        <source>Copy primary selection content to the clipboard</source>
        <translation type="vanished">Inhalt der primären Auswahl in Zwischenablage kopieren</translation>
    </message>
    <message>
        <source>Confirm application exit</source>
        <translation type="vanished">Bei Beenden der Anwendung nachfragen</translation>
    </message>
    <message>
        <source>Confirm application e&amp;xit</source>
        <translation type="vanished">Beenden be&amp;stätigen</translation>
    </message>
    <message>
        <source>&amp;Vi style navigation</source>
        <translation type="vanished">&amp;Vi-ähnliche Navigation</translation>
    </message>
    <message>
        <source>&amp;Position of Tabs:</source>
        <translation type="vanished">&amp;Position der Reitern:</translation>
    </message>
    <message>
        <source>Top</source>
        <translation type="vanished">Oben</translation>
    </message>
    <message>
        <source>Bottom</source>
        <translation type="vanished">Unten</translation>
    </message>
    <message>
        <source>Left</source>
        <translation type="vanished">Links</translation>
    </message>
    <message>
        <source>Right</source>
        <translation type="vanished">Rechts</translation>
    </message>
    <message>
        <source>Break text if it&apos;s too long to fit on line.</source>
        <translation type="vanished">Text umbrechen falls zu lang.</translation>
    </message>
    <message>
        <source>W&amp;rap long text</source>
        <translation type="vanished">&amp;Langen Text umbrechen</translation>
    </message>
    <message>
        <source>Maximum &amp;number of items in history:</source>
        <translation type="vanished">&amp;Maximale Anzahl von Elementen im Verlauf:</translation>
    </message>
    <message>
        <source>Maximum number of items in each tab</source>
        <translation type="vanished">Maximale Anzahl von Elementen in jedem Reiter</translation>
    </message>
    <message>
        <source>N&amp;umber of items in tray menu:</source>
        <translation type="vanished">N&amp;ummer von Elementen im Tray-Menü:</translation>
    </message>
    <message>
        <source>Number of items in tray menu</source>
        <translation type="vanished">Nummer von Elementen im Tray-Menü</translation>
    </message>
    <message>
        <source>External &amp;editor command (%1 is file to edit):</source>
        <translation type="vanished">Befehl des externen Text&amp;editors (%1 für zu öffnende Datei):</translation>
    </message>
    <message>
        <source>&amp;Language:</source>
        <translation type="vanished">Sprache:</translation>
    </message>
    <message>
        <source>External editor command (%1 is file to edit).
  Examples:
    gedit %1
    notepad %1
    gvim -f %1
    xterm -e vim %1</source>
        <translation type="vanished">Befehl für externen Texteditor (%1 für zu öffnende Datei).
  Beispiele:
    gedit %1
    notepad %1
    gvim -f %1
    xterm -e vim %1</translation>
    </message>
    <message>
        <source>Leave unchecked for Return key to save edited item and Ctrl+Return create new line.

Note: Edited items can be saved with Ctrl+S or F2 disregarding this option.</source>
        <translation type="vanished">Abwählen, um Eingabetaste zum Speichern eines neuen Elements und Strg+Eingabe zum Erstellen einer neuen Zeile zu verwenden.

Anmerkung: Bearbeitete Elemente können mit Strg+S oder mit F2 gespeichert werden, ungeachtet dieser Option.</translation>
    </message>
    <message>
        <source>Sa&amp;ve edited item with Ctrl+Return and create new line with Return key</source>
        <translation type="vanished">Be&amp;arbeitete Elemente mit Strg+Eingabe speichern und neue Zeile mit Eingabetaste erstellen</translation>
    </message>
    <message>
        <source>After item is activated (double-click or Enter key), copy it to clipboard and ...</source>
        <translation type="vanished">Nachdem Element aktiviert wurde (Doppelklick oder Eingabetaste), dieses in die Zwischenablage kopieren und …</translation>
    </message>
    <message>
        <source>Show tree with tabs instead of tab bar</source>
        <translation type="vanished">Verwende zur Anzeige der Reiter einen Baum anstatt einer Leiste</translation>
    </message>
    <message>
        <source>Tab T&amp;ree</source>
        <translation type="vanished">&amp;Reiter in einem Baum darstellen</translation>
    </message>
    <message>
        <source>Lan&amp;guage:</source>
        <translation type="vanished">Sprache (&amp;g):</translation>
    </message>
    <message>
        <source>gedit %1</source>
        <translation type="vanished">gedit %1</translation>
    </message>
    <message>
        <source>&amp;Unload tab after an interval in minutes:</source>
        <translation type="vanished">Reiter nach einem Inter&amp;vall entladen (Minuten):</translation>
    </message>
    <message>
        <source>Unload each tab from memory after specified number of minutes of inactivity.

Set to 0 not to unload tabs.</source>
        <translation type="vanished">Bei Inaktivität eines Reiters wird dieser nach der angegeben Anzahl von Minuten aus dem Speicher entladen.

Setze 0 als Wert um das Entladen von Reitern zu verhindern.</translation>
    </message>
    <message>
        <source>Move item to the top of the list after it is activated.</source>
        <translation type="vanished">Verschiebe Element zum Anfang der Liste nachdem es aktiviert ist.</translation>
    </message>
    <message>
        <source>Move item to the top</source>
        <translation type="vanished">Verschiebe Eintrag zum Anfang</translation>
    </message>
    <message>
        <source>Close main window after item is activated.</source>
        <translation type="vanished">Hauptfenster schließen, nachdem Element aktiviert wurde.</translation>
    </message>
    <message>
        <source>&amp;Close main window</source>
        <translation type="vanished">Hauptfenster s&amp;chließen</translation>
    </message>
    <message>
        <source>Focus last window after item is activated.</source>
        <translation type="vanished">Letztes Fenster fokussieren, nachdem Element aktiviert wurde.</translation>
    </message>
    <message>
        <source>&amp;Focus last window</source>
        <translation type="vanished">Letztes Fenster &amp;fokussieren</translation>
    </message>
    <message>
        <source>Paste to current window after item is activated.</source>
        <translation type="vanished">In aktuelles Fenster einfügen nach der Aktivierung des Element.</translation>
    </message>
    <message>
        <source>&amp;Paste to current window</source>
        <translation type="vanished">In aktuelles Fenster einfügen</translation>
    </message>
    <message>
        <source>&amp;Notifications</source>
        <translation type="vanished">Be&amp;nachrichtigungen</translation>
    </message>
    <message>
        <source>Notification Geometry (in screen points)</source>
        <translation type="vanished">Geometrie der Benachrichtigungen (in Bildschirmpunkten)</translation>
    </message>
    <message>
        <source>Ho&amp;rizontal offset:</source>
        <translation type="vanished">Ho&amp;rizontaler Offset:</translation>
    </message>
    <message>
        <source>Notification distance from left or right screen edge in screen points.</source>
        <translation type="vanished">Distanz vom linken oder rechten Bildschirmrand in Bildschirmpunkten.</translation>
    </message>
    <message>
        <source>&amp;Vertical offset:</source>
        <translation type="vanished">&amp;Vertikaler Offset:</translation>
    </message>
    <message>
        <source>Notification distance from top or bottom screen edge in screen points.</source>
        <translation type="vanished">Distanz vom oberen oder unteren Bildschirmrand in Bildschirmpunkten.</translation>
    </message>
    <message>
        <source>Maximum &amp;width:</source>
        <translation type="vanished">Maximale Breite:</translation>
    </message>
    <message>
        <source>Maximum width for notification in screen points.</source>
        <translation type="vanished">Maximale Breite für Benachrichtigungen in Bildschirmpunkten.</translation>
    </message>
    <message>
        <source>Ma&amp;ximum height:</source>
        <translation type="vanished">Ma&amp;ximale Höhe:</translation>
    </message>
    <message>
        <source>Maximum height for notification in screen points.</source>
        <translation type="vanished">Maximale Höhe für Benachrichtigungen in Bildschirmpunkten.</translation>
    </message>
    <message>
        <source>&amp;Items</source>
        <translation type="vanished">&amp;Elemente</translation>
    </message>
    <message>
        <source>Define new commands that can be either invoked automatically on new clipboard content or by user from menu or using system shortcut.</source>
        <translation type="vanished">Definiere neue Befehle die entweder bei neuem Inhalt in der Zwischenablage automatisch, vom Benutzer per Menü oder per Tastenkombination ausgeführt werden.</translation>
    </message>
    <message>
        <source>&amp;Find:</source>
        <translation type="vanished">&amp;Finde:</translation>
    </message>
    <message>
        <source>&amp;Load Commands...</source>
        <translation type="vanished">&amp;Lade Befehle...</translation>
    </message>
    <message>
        <source>Sa&amp;ve Selected Commands...</source>
        <translation type="vanished">Ausgewählte Befehle speichern...</translation>
    </message>
    <message>
        <source>Display format of selected item in history can be changed by pressing &lt;b&gt;Ctrl+Left&lt;/b&gt; or &lt;b&gt;Ctrl+Right&lt;/b&gt;. You can change priority of formats to display by moving the tabs below.</source>
        <translation type="vanished">Anzeigeformat des ausgewählten Elements kann durch drücken von &lt;b&gt;Strg+Links&lt;/b&gt; oder &lt;b&gt;Strg+Rechts&lt;/b&gt; umgeschaltet werden. Die Priorität der Anzeigeformate kann durch Änderung der Reihenfolge der Reiter unten geändert werden.</translation>
    </message>
    <message>
        <source>Change display priority:</source>
        <translation type="vanished">Anzeigepriorität ändern:</translation>
    </message>
    <message>
        <source>Co&amp;mmands</source>
        <translation type="vanished">Befe&amp;hle</translation>
    </message>
    <message>
        <source>Define what to do with a new matching text in clipboard. Commands are applied in order appearance in list and they can be also invoked from main menu and right-click menu when matching items are selected.</source>
        <translation type="vanished">Definiere was mit neuem übereinstimmenden Text in der Zwischenablage getan werden soll. Befehle werden der Reihenfolge in der Liste entsprechend angewendet. Und können auch über Hauptmenü und Kontextmenü (via Rechtsklick) aufgerufen werden.</translation>
    </message>
    <message>
        <source>Remove [Del]</source>
        <translation type="vanished">Entfernen [Entf]</translation>
    </message>
    <message>
        <source>Del</source>
        <translation type="vanished">Entf</translation>
    </message>
    <message>
        <source>Up [Ctrl+Up]</source>
        <translation type="vanished">Hoch [Strg+Hoch]</translation>
    </message>
    <message>
        <source>Ctrl+Up</source>
        <translation type="vanished">Strg+Pfeil hoch</translation>
    </message>
    <message>
        <source>Down [Ctrl+Down]</source>
        <translation type="vanished">Herunter [Strg+Herunter]</translation>
    </message>
    <message>
        <source>Ctrl+Down</source>
        <translation type="vanished">Strg+Runter</translation>
    </message>
    <message>
        <source>&amp;Shortcuts</source>
        <translation type="vanished">&amp;Tastenkombination</translation>
    </message>
    <message>
        <source>&lt;html&gt;&lt;head/&gt;&lt;body&gt;&lt;b&gt;Note:&lt;/b&gt; Some key combinations may not work.&lt;/body&gt;&lt;/html&gt;</source>
        <translation type="vanished">&lt;html&gt;&lt;head/&gt;&lt;body&gt;&lt;b&gt;Hinweis:&lt;/b&gt; Manche Tastenkombination funktionieren eventuell nicht.&lt;/body&gt;&lt;/html&gt;</translation>
    </message>
    <message>
        <source>&lt;html&gt;&lt;head/&gt;&lt;body&gt;These keyboard shortcuts work even if application window doesn&apos;t have focus.&lt;/body&gt;&lt;/html&gt;</source>
        <translation type="vanished">&lt;html&gt;&lt;head/&gt;&lt;body&gt;Diese Tastenkombination funktionieren auch wenn die Anwendung nicht fokusiert ist.&lt;/body&gt;&lt;/html&gt;</translation>
    </message>
    <message>
        <source>Sh&amp;ow/hide main window</source>
        <translation type="vanished">Hauptfenster anzeigen/a&amp;usblenden</translation>
    </message>
    <message>
        <source>Show the tray &amp;menu</source>
        <translation type="vanished">Im Tray-&amp;Menü anzeigen</translation>
    </message>
    <message>
        <source>Shortcut to show tray menu</source>
        <translation type="vanished">Tastenkombination, um Tray-Menü anzuzeigen</translation>
    </message>
    <message>
        <source>Edit &amp;first item</source>
        <translation type="vanished">Erstes E&amp;lement bearbeiten</translation>
    </message>
    <message>
        <source>Copy &amp;second item</source>
        <translation type="vanished">&amp;Zweites Element bearbeiten</translation>
    </message>
    <message>
        <source>Show &amp;action dialog</source>
        <translation type="vanished">Ausführungsdialog &amp;anzeigen</translation>
    </message>
    <message>
        <source>Create &amp;new item</source>
        <translation type="vanished">&amp;Neues Element erstellen</translation>
    </message>
    <message>
        <source>&amp;Edit clipboard</source>
        <translation type="vanished">Zwischenablage &amp;bearbeiten</translation>
    </message>
    <message>
        <source>Display format of selected item in history can be changed by pressing &lt;b&gt;Ctrl+Left&lt;/b&gt; or &lt;b&gt;Ctrl+Right&lt;/b&gt;. You can change priority of formats to display by reordering items below.</source>
        <translation type="vanished">Das Anzeigeformat eines Elements kann durch Drücken von &lt;b&gt;Strg+Pfeil links&lt;/b&gt; oder &lt;b&gt;Strg+Pfeil rechts&lt;/b&gt; verändert werden. Die Priorität der Anzeigeformate kann durch Neusortierung unten geändert werden.</translation>
    </message>
    <message>
        <source>Shortcut to edit clipboard content</source>
        <translation type="vanished">Tastenkombination zum Bearbeiten des Inhalts der Zwischenablage</translation>
    </message>
    <message>
        <source>Shortcut to edit first item</source>
        <translation type="vanished">Tastenkombination zum Bearbeiten des ersten Elements</translation>
    </message>
    <message>
        <source>Support for Vi navigation keys (H, J, K, L and more), slash (/) key to search</source>
        <translation type="vanished">Unterstützung für Vi-Navigationstasten (H, J, K, L und weitere), Schrägstrich (/) um zu suchen</translation>
    </message>
    <message>
        <source>&amp;History</source>
        <translation type="vanished">&amp;Verlauf</translation>
    </message>
    <message>
        <source>Hi&amp;gher</source>
        <translation type="vanished">Er&amp;höhen</translation>
    </message>
    <message>
        <source>L&amp;ower</source>
        <translation type="vanished">Ve&amp;ringern</translation>
    </message>
    <message>
        <source>Interval in seconds for tray message:</source>
        <translation type="vanished">Dauer in Sekunden für Tray-Nachricht:</translation>
    </message>
    <message>
        <source>Transparency of main window if unfocused.

Note: This is not be supported on all systems.</source>
        <translation type="vanished">Transparentes Hauptfensters, wenn nicht fokussiert.

Anmerkung: Dies wird nicht auf allen Betriebssystemen unterstützt.</translation>
    </message>
    <message>
        <source>&amp;Unfocused transparency:</source>
        <translation type="vanished">Transparenz, wenn nicht fok&amp;ussiert:</translation>
    </message>
    <message>
        <source>&amp;General</source>
        <translation type="vanished">All&amp;gemein</translation>
    </message>
    <message>
        <location filename="../src/gui/configurationmanager.cpp" line="181"/>
        <source>Notifications</source>
        <translation>Benachrichtigung</translation>
    </message>
    <message>
        <source>Interval in seconds to display notifications:</source>
        <translation type="vanished">Anzeigedauer für Benachrichtigungen in Sekunden:</translation>
    </message>
    <message>
        <source>Interval in seconds to display notification for new clipboard content or if item is copied to clipboard (only if main window is closed).

Set to 0 to disable this.

Set to -1 to keep visible until clicked.</source>
        <translation type="vanished">Dauer in Sekunden zum Anzeigen von Benachrichtigungen für neue Inhalte in der Zwischenablage oder wenn ein Eintrag in die Zwischenablage kopiert wurde (nur wenn das Hauptfenster geschlossen ist).

Auf 0 setzen, um die Anzeige zu deaktivieren.

Auf -1 setzen, um Benachrichtigung bis zum Klicken sichtbar zu halten.</translation>
    </message>
    <message>
        <source>&amp;Notification position:</source>
        <translation type="vanished">Position der Be&amp;nachrichtigung:</translation>
    </message>
    <message>
        <source>Langua&amp;ge:</source>
        <translation type="vanished">Sprache:</translation>
    </message>
    <message>
        <source>Break text if it&apos;s too long to fit on line</source>
        <translation type="vanished">Text umbrechen, falls für Zeile zu lang</translation>
    </message>
    <message>
        <source>Wrap l&amp;ong text</source>
        <translation type="vanished">Lange Texte umbrechen</translation>
    </message>
    <message>
        <source>Alwa&amp;ys on Top</source>
        <translation type="vanished">Immer im Vordergrund</translation>
    </message>
    <message>
        <source>Enable to open windows on current screen. Disable to open windows where they were last closed</source>
        <translation type="vanished">Aktivieren, um Fenster immer auf aktuellem Bildschirm zu öffnen. Deaktivieren, um Fenster dort zu öffnen, wo diese zuletzt geschlossen wurden.</translation>
    </message>
    <message>
        <source>Save and restore history of item filters</source>
        <translation type="vanished">Filterverlauf für Elemente speichern und wiederherstellen</translation>
    </message>
    <message>
        <source>Save Filter History</source>
        <translation type="vanished">Filterverlauf speichern</translation>
    </message>
    <message>
        <source>Allow to paste mouse selections using shortcut (usually Ctrl+V or Shift+Insert)</source>
        <translation type="vanished">Erlauben, per Maus ausgewählte Inhalte über Tastenkombinationen einzufügen (meist Strg+V oder Umschalt+Einf)</translation>
    </message>
    <message>
        <source>Allow to paste copied content the same way as mouse selections (usually by pressing middle mouse button)</source>
        <translation type="vanished">Erlauben, kopierte Inhalte auf dieselbe Weise wie bei Mausauswahl einzufügen (meist über die mittlere Maustaste)</translation>
    </message>
    <message>
        <source>&amp;Layout</source>
        <translation type="vanished">&amp;Layout</translation>
    </message>
    <message>
        <source>Hide tool&amp;bar labels</source>
        <translation type="vanished">Bezeichnung von Sym&amp;bolleisten verbergen</translation>
    </message>
    <message>
        <source>Disabl&amp;e tray</source>
        <translation type="vanished">Tray-Symbol &amp;deaktivieren</translation>
    </message>
    <message>
        <source>Hide main window when closed</source>
        <translation type="vanished">Hauptfenster nach dem Schließen ausblenden</translation>
    </message>
    <message>
        <source>Close main window when other application has focus</source>
        <translation type="vanished">Hauptfenster schließen, wenn eine andere Anwendung fokussiert ist</translation>
    </message>
    <message>
        <source>Close When Unfocused</source>
        <translation type="vanished">Schließen bei Verlust des Fokus</translation>
    </message>
    <message>
        <source>Automatically show popup to complete function, type and variable names in commands</source>
        <translation type="vanished">Popup für die Autovervollständigung von Funktionen, Typen und Variablen in Befehlen anzeigen</translation>
    </message>
    <message>
        <source>Auto-complete Commands</source>
        <translation type="vanished">Befehle automatisch vervollständigen</translation>
    </message>
    <message>
<<<<<<< HEAD
=======
        <location filename="../src/ui/configurationmanager.ui" line="272"/>
        <source>(&amp;5) Run automatic commands on selection</source>
        <translation>(&amp;5) Automatische Befehle bei Auswahl ausführen</translation>
    </message>
    <message>
        <location filename="../src/ui/configurationmanager.ui" line="405"/>
>>>>>>> 948849c5
        <source>Hide &amp;main window</source>
        <translation type="vanished">Hauptfenster ausblenden</translation>
    </message>
    <message>
        <source>Transparency of main window if focused.

Note: This is not supported on all systems.</source>
        <translation type="vanished">Transparenz des Hauptfensters, wenn es fokussiert ist.

Hinweis: Dies wird nicht von allen Systemen unterstützt.</translation>
    </message>
    <message>
        <source>Transparency of main window if unfocused.

Note: This is not supported on all systems.</source>
        <translation type="vanished">Transparenz des Hauptfensters, wenn es nicht fokussiert ist.

Hinweis: Dies wird nicht von allen Systemen unterstützt.</translation>
    </message>
    <message>
        <source>External editor command (%&amp;1 is file to edit):</source>
        <translation type="vanished">Befehl für externen Editor (%&amp;1 ist die zu bearbeitende Datei):</translation>
    </message>
    <message>
        <source>Ta&amp;b for storing clipboard:</source>
        <translation type="vanished">Reiter zum Speichern der Zwischenablage:</translation>
    </message>
    <message>
        <source>Name of tab that will automatically store new clipboard content.

Leave empty to disable automatic storing.</source>
        <translation type="vanished">Name des Reiters, in dem automatisch neue Inhalte der Zwischenablage gespeichert werden sollen.

Leerlassen, um die automatische Speicherung zu deaktivieren.</translation>
    </message>
    <message>
        <source>Show single line description of each item.

Use Item Preview to display whole items.</source>
        <translation type="vanished">Nur eine einzeilige Beschreibung des Elements anzeigen.

Über die Elementvorschau wird das komplette Element angezeigt.</translation>
    </message>
    <message>
        <source>Sho&amp;w simple items</source>
        <translation type="vanished">Einfache Elemente anzeigen</translation>
    </message>
    <message>
        <source>Enable searching for numbers, otherwise pressing a digit key activates item on that position</source>
        <translation type="vanished">Ermöglicht das Suchen nach Zahlen. Falls diese Option deaktiviert ist, wird durch Drücken einer Ziffer das Element an dieser Position aktiviert</translation>
    </message>
    <message>
        <source>S&amp;earch for numbers</source>
        <translation type="vanished">Nach Zahlen such&amp;en</translation>
    </message>
    <message>
        <source>Move item to the top of the list after it is activated</source>
        <translation type="vanished">Element zum Anfang der Liste verschieben, nachdem es aktiviert ist</translation>
    </message>
    <message>
        <source>Move item to the t&amp;op</source>
        <translation type="vanished">Eintrag zum Anfang verschieben</translation>
    </message>
    <message>
        <source>Close main window after item is activated</source>
        <translation type="vanished">Hauptfenster schließen, nachdem Element aktiviert wurde</translation>
    </message>
    <message>
        <source>Focus last window after item is activated</source>
        <translation type="vanished">Letztes Fenster fokussieren, nachdem Element aktiviert wurde</translation>
    </message>
    <message>
        <source>Paste to current window after item is activated</source>
        <translation type="vanished">In aktuelles Fenster einfügen, nachdem das Element aktiviert wurde</translation>
    </message>
    <message>
        <source>Show command for current clipboard content in tray menu</source>
        <translation type="vanished">Befehl für aktuellen Inhalt der Zwischenablage im Tray-Menü anzeigen</translation>
    </message>
    <message>
        <source>Show items from current tab in tray menu</source>
        <translation type="vanished">Elemente des aktiven Reiters im Tray-Menü anzeigen</translation>
    </message>
    <message>
        <source>Show cu&amp;rrent tab in menu,</source>
        <translation type="vanished">Aktuellen &amp;Reiter in Menü anzeigen,</translation>
    </message>
    <message>
        <source>or &amp;choose other tab:</source>
        <translation type="vanished">oder einen anderen Reiter &amp;wählen:</translation>
    </message>
    <message>
        <source>Paste item to current window after selecting it in menu</source>
        <translation type="vanished">Element, nach dessen Auswahl im Menü, in aktuelles Fenster einfügen</translation>
    </message>
    <message>
        <source>Sh&amp;ow image preview as menu item icon</source>
        <translation type="vanished">Bildvorschau als Symbol des Menüeintrags anzeigen</translation>
    </message>
    <message>
        <source>Position on screen for notifications</source>
        <translation type="vanished">Position auf dem Bildschirm für Benachrichtgungen</translation>
    </message>
    <message>
        <source>Top Right</source>
        <translation type="vanished">Oben rechts</translation>
    </message>
    <message>
        <source>Bottom Right</source>
        <translation type="vanished">Unten rechts</translation>
    </message>
    <message>
        <source>Bottom Left</source>
        <translation type="vanished">Unten links</translation>
    </message>
    <message>
        <source>Top Left</source>
        <translation type="vanished">Oben links</translation>
    </message>
    <message>
        <source>Int&amp;erval in seconds to display notifications:</source>
        <translation type="vanished">Int&amp;erval in Sekunden um Benachrichtigungen anzuzeigen:</translation>
    </message>
    <message>
        <source>Num&amp;ber of lines for clipboard notification:</source>
        <translation type="vanished">Zeilenanzahl für eine &amp;Benachrichtigung:</translation>
    </message>
    <message>
        <source>Number of lines to show for new clipboard content.

Set to 0 to disable.</source>
        <translation type="vanished">Anzahl an Zeilen die bei neuen Inhalten der Zwischenablage angezeigt werden sollen.

Zum Deaktivieren auf 0 setzen.</translation>
    </message>
    <message>
        <source>Hori&amp;zontal offset:</source>
        <translation type="vanished">Hori&amp;zontaler Versatz:</translation>
    </message>
    <message>
        <source>Notification distance from left or right screen edge in screen points</source>
        <translation type="vanished">Abstand der Benachrichtigungen zum linken oder rechten Bildschirmrand in Bildschirmpunkten</translation>
    </message>
    <message>
        <source>Notification distance from top or bottom screen edge in screen points</source>
        <translation type="vanished">Abstand der Benachrichtigungen zum oberen oder unteren Bildschirmrand in Bildschirmpunkten</translation>
    </message>
    <message>
        <source>Maximum width for notification in screen points</source>
        <translation type="vanished">Maximale Breite für Benachrichtigungen in Bildschirmpunkten</translation>
    </message>
    <message>
        <source>Maximum height for notification in screen points</source>
        <translation type="vanished">Maximale Höhe für Benachrichtigungen in Bildschirmpunkten</translation>
    </message>
    <message>
<<<<<<< HEAD
=======
        <location filename="../src/ui/configurationmanager.ui" line="1484"/>
        <source>Ta&amp;bs</source>
        <translation>Ta&amp;bs</translation>
    </message>
    <message>
        <location filename="../src/ui/configurationmanager.ui" line="1506"/>
>>>>>>> 948849c5
        <source>You can change priority of formats to display by reordering items below.</source>
        <translation type="vanished">Sie können die Priorität der angezeigten Formate unten durch Neusortierung ändern.</translation>
    </message>
    <message>
        <source>Layout and Transparency</source>
        <translation type="vanished">Layout und Transparenz</translation>
    </message>
    <message>
        <source>Tab La&amp;yout:</source>
        <translation type="vanished">Reiter-La&amp;yout:</translation>
    </message>
    <message>
        <source>Tree (Left)</source>
        <translation type="vanished">Baum (links)</translation>
    </message>
    <message>
        <source>Tree (Right)</source>
        <translation type="vanished">Baum (rechts)</translation>
    </message>
    <message>
        <source>&amp;Focused transparency:</source>
        <translation type="vanished">Transparenz, wenn &amp;fokussiert:</translation>
    </message>
    <message>
        <source>Transparency of main window if focused.

Note: This is not be supported on all systems.</source>
        <translation type="vanished">Transparentes Hauptfensters, wenn nicht fokussiert.

Hinweis: Dies wird nicht auf allen Systemen unterstützt.</translation>
    </message>
    <message>
        <source>Show/Hide</source>
        <translation type="vanished">Zeigen/Ausblenden</translation>
    </message>
    <message>
        <source>Hide toolbar</source>
        <translation type="vanished">Symbolleiste ausblenden</translation>
    </message>
    <message>
        <source>Hide too&amp;lbar</source>
        <translation type="vanished">Symbol&amp;leiste ausblenden</translation>
    </message>
    <message>
        <source>Don&apos;t show tray icon; minimize window when closed</source>
        <translation type="vanished">Kein Tray-Icon anzeigen; Fenster minimieren wenn geschlossen</translation>
    </message>
    <message>
        <source>&amp;Disable tray</source>
        <translation type="vanished">Tray-Icon &amp;deaktivieren</translation>
    </message>
    <message>
        <source>Run the application on system startup</source>
        <translation type="vanished">Anwendung beim Systemstart laden</translation>
    </message>
    <message>
        <source>Enable to open windows on current screen. Disable to open windows where they were last closed.</source>
        <translation type="vanished">Aktivieren, um Fenster immer auf aktuellem Bildschirm zu öffnen. Deaktivieren, um Fenster dort zu öffnen, wo diese zuletzt geschlossen wurden.</translation>
    </message>
    <message>
        <source>O&amp;pen windows on current screen</source>
        <translation type="vanished">Fenster auf aktuellem Bildschirm öffnen</translation>
    </message>
    <message>
        <source>&amp;Autostart</source>
        <translation type="vanished">&amp;Autostart</translation>
    </message>
    <message>
        <source>Clipboard Manipulation</source>
        <translation type="vanished">Zwischenablage verändern</translation>
    </message>
    <message>
        <source>Save text selected with mouse (primary selection) in history</source>
        <translation type="vanished">Mit der Maus ausgewählten Text (primäre Auswahl) im Verlauf speichern</translation>
    </message>
    <message>
        <source>(&amp;2) Store text selected using mouse</source>
        <translation type="vanished">(&amp;2) Mit der Maus ausgewählten Text speichern</translation>
    </message>
    <message>
        <source>Allow to paste mouse selections using shortcut (usually Ctrl+V or Shift+Insert).</source>
        <translation type="vanished">Erlauben, per Maus ausgewählte Inhalte über Tastenkombinationen einzufügen (meist Strg+V oder Umschalt+Einf).</translation>
    </message>
    <message>
        <source>(&amp;4) Paste mouse selection with keyboard</source>
        <translation type="vanished">(&amp;4) Einfügen der primären Auswahl mit der Tastatur</translation>
    </message>
    <message>
        <source>(&amp;1) Store clipboard</source>
        <translation type="vanished">(&amp;1) Speicher Zwischenablage</translation>
    </message>
    <message>
        <source>Allow to paste copied content the same way as mouse selections (usually by pressing middle mouse button).</source>
        <translation type="vanished">Erlauben, kopierte Inhalte auf dieselbe Weise wie bei Mausauswahl einzufügen (meist über die mittlere Maustaste).</translation>
    </message>
    <message>
        <source>(&amp;3) Paste clipboard with mouse</source>
        <translation type="vanished">(&amp;3) Zwischenablage mit der Maus einfügen</translation>
    </message>
    <message>
        <source>Show number of items in tabs</source>
        <translation type="vanished">In Reitern die Anzahl der Elemente anzeigen</translation>
    </message>
    <message>
        <source>Sho&amp;w Item Count</source>
        <translation type="vanished">Anzahl der Elemente anzeigen</translation>
    </message>
    <message>
        <source>Hide tabs (press Alt key to show)</source>
        <translation type="vanished">Reiter ausblenden (zum Anzeigen die Alt-Taste drücken)</translation>
    </message>
    <message>
        <source>Hi&amp;de tabs</source>
        <translation type="vanished">Reiter ausblen&amp;den</translation>
    </message>
    <message>
        <source>Hide menu bar in main window (press Alt key or move mouse to top of the window to show)</source>
        <translation type="vanished">Menüleiste im Hauptfenster ausblenden (zum Anzeigen die Alt-Taste drücken oder Maus an oberen Fensterrand bewegen)</translation>
    </message>
    <message>
        <source>Hide me&amp;nu bar</source>
        <translation type="vanished">Me&amp;nüleiste ausblenden</translation>
    </message>
    <message>
        <source>Interval in seconds for tray message which is shown after an item is copied to clipboard (only if main window is closed).

Set to 0 to disable this.</source>
        <translation type="vanished">Dauer in Sekunden für Tray-Nachrichten, welche angezeigt werden, nachdem ein Element in die Zwischenablage kopiert wurde (nur wenn das Hauptfenster geschlossen ist).

Auf 0 setzen, um dies zu deaktivieren.</translation>
    </message>
    <message>
        <source>Application will start with empty first tab.</source>
        <translation type="vanished">Anwendung wird mit ersten leeren Reiter gestartet.</translation>
    </message>
    <message>
        <source>Clear the first tab at exit</source>
        <translation type="vanished">Ersten Reiter beim Beenden leeren</translation>
    </message>
    <message>
        <source>Leave unchecked for Return key to save edited item and Ctrl+Return create new line.

Note: Edited items can be saved with F2 disregarding this option.</source>
        <translation type="vanished">Nicht auswählen, um mit der Eingabetaste bearbeitete Elemente zu speichern und mit Strg+Eingabe neue Zeilen zu erstellen.

Hinweis: Bearbeitete Elemente können mit F2 gespeichert werden, ungeachtet dieser Option.</translation>
    </message>
    <message>
        <source>&amp;Tray</source>
        <translation type="vanished">&amp;Tray</translation>
    </message>
    <message>
        <source>Paste item to current window after selecting it in menu.</source>
        <translation type="vanished">In aktuelles Fenster nach der Auswahl im Menü einfügen.</translation>
    </message>
    <message>
        <source>&amp;Paste activated item to current window</source>
        <translation type="vanished">Einfügen des ausgewählten Elements in aktuelles Fenster</translation>
    </message>
    <message>
        <source>Show items from current tab in content menu</source>
        <translation type="vanished">Elemente des aktuellen Reiters in Inhaltsmenü anzeigen</translation>
    </message>
    <message>
        <source>Show c&amp;urrent tab in menu,</source>
        <translation type="vanished">&amp;Aktuellen Reiter in Menü anzeigen,</translation>
    </message>
    <message>
        <source>or choose o&amp;ther tab:</source>
        <translation type="vanished">oder anderen Reiter &amp;wählen:</translation>
    </message>
    <message>
        <source>Name of tab to show in tray menu (empty for the first tab)</source>
        <translation type="vanished">Name des Reiters, der im Tray-Menü gezeigt werden soll (leerlassen für ersten Reiter)</translation>
    </message>
    <message>
        <source>Show command for current clipboard content in tray menu.</source>
        <translation type="vanished">Befehl für aktuelle Inhalt der Zwischenablage im Tray-Menü anzeigen.</translation>
    </message>
    <message>
        <source>Sho&amp;w commands for clipboard content</source>
        <translation type="vanished">Befehle für Inha&amp;lte der Zwischenablage anzeigen</translation>
    </message>
    <message>
        <source>Show image preview next to menu items</source>
        <translation type="vanished">Bildvorschau neben Menüelementen anzeigen</translation>
    </message>
    <message>
        <source>Show &amp;image preview as menu item icon</source>
        <translation type="vanished">Bildvorschau als Symbol für Menüelement anzeigen</translation>
    </message>
    <message>
        <source>Create new command or a add an existing example command.</source>
        <translation type="vanished">Neuen Befehl erstellen oder einen vorhandenen Beispielbefehl hinzufügen.</translation>
    </message>
    <message>
        <source>Add Command [+]</source>
        <translation type="vanished">Befehl hinzufügen [+]</translation>
    </message>
    <message>
        <source>Shortcut to show or hide main window</source>
        <translation type="vanished">Tastenkombination, um Hauptfenster anzuzeigen oder auszublenden</translation>
    </message>
    <message>
        <source>Shortcut to put the second item to clipboard</source>
        <translation type="vanished">Tastenkombination, um das zweite Element in die Zwischenablage zu kopieren</translation>
    </message>
    <message>
        <source>Shortcut to show action dialog</source>
        <translation type="vanished">Tastenkombination, um den Dialog „Aktion“ anzuzeigen</translation>
    </message>
    <message>
        <source>Shortcut to create new item</source>
        <translation type="vanished">Tastenkombination zum Erstellen eines neuen Elements</translation>
    </message>
    <message>
        <source>Copy n&amp;ext item</source>
        <translation type="vanished">&amp;Nächstes Element kopieren</translation>
    </message>
    <message>
        <source>Copy next item from current tab to clipboard</source>
        <translation type="vanished">Nächstes Element vom aktuellen Reiter in die Zwischenablage kopieren</translation>
    </message>
    <message>
        <source>Copy &amp;previous item</source>
        <translation type="vanished">&amp;Vorheriges Element kopieren</translation>
    </message>
    <message>
        <source>Copy previous item from current tab to clipboard</source>
        <translation type="vanished">Vorheriges Element vom aktuellen Reiter in die Zwischenablage kopieren</translation>
    </message>
    <message>
        <source>Paste as pla&amp;in text</source>
        <translation type="vanished">Als re&amp;inen Text einfügen</translation>
    </message>
    <message>
        <source>Paste current clipboard content as plain text (i.e. remove formating).</source>
        <translation type="vanished">Aktuellen Inhalt der Zwischenablage als reinen Text einfügen (z. B., um Formatierungen zu entfernen).</translation>
    </message>
    <message>
        <source>Disable clipboard storing</source>
        <translation type="vanished">Speichern der Zwischenablage deaktivieren</translation>
    </message>
    <message>
        <source>Temporarily disable clipboard content to be saved in history.</source>
        <translation type="vanished">Temporär das Speichern der Zwischenablage im Verlauf deaktivieren.</translation>
    </message>
    <message>
        <source>Enable clipboard storing</source>
        <translation type="vanished">Speichern der Zwischenablage aktivieren</translation>
    </message>
    <message>
        <source>Enable clipboard content to be saved in history.</source>
        <translation type="vanished">Speichern der Zwischenablage im Verlauf aktivieren.</translation>
    </message>
    <message>
        <source>Paste and copy next</source>
        <translation type="vanished">Einfügen und nächstes kopieren</translation>
    </message>
    <message>
        <source>Paste current clipboard content and copy next item to clipboard.</source>
        <translation type="vanished">Aktuellen Inhalt der Zwischenablage einfügen und nächstes Element in der Zwischenablage kopieren.</translation>
    </message>
    <message>
        <source>Paste and copy previous</source>
        <translation type="vanished">Einfügen und vorheriges kopieren</translation>
    </message>
    <message>
        <source>Paste current clipboard content and copy previous item to clipboard.</source>
        <translation type="vanished">Inhalt der aktuellen Zwischenablage einfügen und vorheriges Element in die Zwischenablage kopieren.</translation>
    </message>
    <message>
        <source>&amp;Appearance</source>
        <translation type="vanished">&amp;Erscheinungsbild</translation>
    </message>
    <message>
        <source>Background:</source>
        <translation type="vanished">Hintergrund:</translation>
    </message>
    <message>
        <source>Normal (&amp;1)</source>
        <translation type="vanished">Normal (&amp;1)</translation>
    </message>
    <message>
        <source>Selected (&amp;3)</source>
        <translation type="vanished">Ausgewählt (&amp;3)</translation>
    </message>
    <message>
        <source>Found (&amp;5)</source>
        <translation type="vanished">Gefunden (&amp;5)</translation>
    </message>
    <message>
        <source>Editor (&amp;7)</source>
        <translation type="vanished">Texteditor (&amp;7)</translation>
    </message>
    <message>
        <source>Alternate (&amp;9)</source>
        <translation type="vanished">Alternative (&amp;9)</translation>
    </message>
    <message>
        <source>Font:</source>
        <translation type="vanished">Schriftart:</translation>
    </message>
    <message>
        <source>&amp;Normal</source>
        <translation type="vanished">&amp;Normal</translation>
    </message>
    <message>
        <source>Fo&amp;und</source>
        <translation type="vanished">&amp;Suchergebnis</translation>
    </message>
    <message>
        <source>&amp;Editor</source>
        <translation type="vanished">Te&amp;xteditor</translation>
    </message>
    <message>
        <source>Num&amp;ber</source>
        <translation type="vanished">Numme&amp;r</translation>
    </message>
    <message>
        <source>Foreground:</source>
        <translation type="vanished">Vordergrund:</translation>
    </message>
    <message>
        <source>Normal (&amp;2)</source>
        <translation type="vanished">Normal (&amp;2)</translation>
    </message>
    <message>
        <source>Selected (&amp;4)</source>
        <translation type="vanished">Ausgewählt (&amp;4)</translation>
    </message>
    <message>
        <source>Found (&amp;6)</source>
        <translation type="vanished">Suchergebnis (&amp;6)</translation>
    </message>
    <message>
        <source>Editor (&amp;8)</source>
        <translation type="vanished">Texteditor (&amp;8)</translation>
    </message>
    <message>
        <source>Number (1&amp;0)</source>
        <translation type="vanished">Nummer (1&amp;0)</translation>
    </message>
    <message>
        <source>Show &amp;Number</source>
        <translation type="vanished">Numme&amp;r anzeigen</translation>
    </message>
    <message>
        <source>Show scrollbars</source>
        <translation type="vanished">Bildlaufleisten anzeigen</translation>
    </message>
    <message>
        <source>Sc&amp;rollbars</source>
        <translation type="vanished">Bildlaufleis&amp;ten</translation>
    </message>
    <message>
        <source>Use icons from desktop environment whenever possible.</source>
        <translation type="vanished">Symbole der Desktopumgebung verwenden, wann immer möglich.</translation>
    </message>
    <message>
        <source>S&amp;ystem Icons</source>
        <translation type="vanished">&amp;Systemsymbole</translation>
    </message>
    <message>
        <source>Theme:</source>
        <translation type="vanished">Theme:</translation>
    </message>
    <message>
        <source>&amp;Load Theme</source>
        <translation type="vanished">Theme &amp;laden</translation>
    </message>
    <message>
        <source>&amp;Save Theme</source>
        <translation type="vanished">Theme &amp;speichern</translation>
    </message>
    <message>
        <source>&amp;Reset Theme</source>
        <translation type="vanished">Theme zu&amp;rücksetzen</translation>
    </message>
    <message>
        <source>Background</source>
        <translation type="vanished">Hintergrund</translation>
    </message>
    <message>
        <source>Foreground</source>
        <translation type="vanished">Vordergrund</translation>
    </message>
    <message>
        <source>Font</source>
        <translation type="vanished">Schriftart</translation>
    </message>
    <message>
        <source>Number</source>
        <translation type="vanished">Zahlen</translation>
    </message>
    <message>
        <source>Selected</source>
        <translation type="vanished">Ausgewählt</translation>
    </message>
    <message>
        <source>Normal</source>
        <translation type="vanished">Normal</translation>
    </message>
    <message>
        <source>Found</source>
        <translation type="vanished">Gefunden</translation>
    </message>
    <message>
        <source>Editor</source>
        <translation type="vanished">Editor</translation>
    </message>
    <message>
        <source>Alternate</source>
        <translation type="vanished">Alternativ</translation>
    </message>
    <message>
        <source>Notes</source>
        <translation type="vanished">Notizen</translation>
    </message>
    <message>
        <source>Edit current theme in external editor</source>
        <translation type="vanished">Aktuelles Theme in externem Editor bearbeiten</translation>
    </message>
    <message>
        <source>E&amp;dit Theme</source>
        <translation type="vanished">Theme b&amp;earbeiten</translation>
    </message>
    <message>
        <source>Preview:</source>
        <translation type="vanished">Vorschau:</translation>
    </message>
    <message>
        <source>Cannot save tab &quot;%1&quot; to &quot;%2&quot; (%3)!</source>
        <translation type="vanished">Reiter „%1“ konnte nicht nach „%2“ gespeichert werden (%3)!</translation>
    </message>
    <message>
        <source>Search string is &quot;item&quot;.</source>
        <translation type="vanished">Suche für „Element“.</translation>
    </message>
    <message>
        <source>Select an item and
press F2 to edit.</source>
        <translation type="vanished">Ein Element wählen und
F2 zum Bearbeiten drücken.</translation>
    </message>
    <message>
        <source>Select items and move them with
CTRL and up or down key.</source>
        <translation type="vanished">Elemente auswählen und diese mit
Strg+↑ (hoch) oder Strg+↓ (runter) verschieben.</translation>
    </message>
    <message>
        <source>Remove item with Delete key.</source>
        <translation type="vanished">Element mit der Entf-Taste entfernen.</translation>
    </message>
    <message>
        <source>Example item %1</source>
        <translation type="vanished">Beispielelement %1</translation>
    </message>
    <message>
        <source>Some random notes (Shift+F2 to edit)</source>
        <translation type="vanished">Einige zufällige Notizen (Umschalt+F2 zum Bearbeiten)</translation>
    </message>
    <message>
        <source>item</source>
        <translation type="vanished">Element</translation>
    </message>
    <message>
        <source>Cannot create directory for settings &quot;%1&quot;!</source>
        <translation type="vanished">Konfigurationsverzeichnis kann nicht erstellen werden „%1“!</translation>
    </message>
    <message>
        <source>Cannot save tab %1 to %2 (%3)!</source>
        <translation type="vanished">Der Reiter %1 konnte nicht in %2 (%3) gespeichert werden!</translation>
    </message>
    <message>
        <source>Ctrl+Shift+1</source>
        <comment>Global shortcut for some predefined commands</comment>
        <translation type="vanished">Strg+Umschalt+1</translation>
    </message>
    <message>
        <source>Show/hide main window</source>
        <translation type="vanished">Hauptfenster anzeigen/ausblenden</translation>
    </message>
    <message>
        <source>Show the tray menu</source>
        <translation type="vanished">Tray-Menü anzeigen</translation>
    </message>
    <message>
        <source>Show main window under mouse cursor</source>
        <translation type="vanished">Hauptfenster unter Mauszeiger anzeigen</translation>
    </message>
    <message>
        <source>Edit clipboard</source>
        <translation type="vanished">Zwischenablage bearbeiten</translation>
    </message>
    <message>
        <source>Edit first item</source>
        <translation type="vanished">Erstes Element bearbeiten</translation>
    </message>
    <message>
        <source>Copy second item</source>
        <translation type="vanished">Zweites Element kopieren</translation>
    </message>
    <message>
        <source>Show action dialog</source>
        <translation type="vanished">Aktionsdialog anzeigen</translation>
    </message>
    <message>
        <source>Create new item</source>
        <translation type="vanished">Neues Element erstellen</translation>
    </message>
    <message>
        <source>Copy next item</source>
        <translation type="vanished">Nächstes Element kopieren</translation>
    </message>
    <message>
        <source>Copy previous item</source>
        <translation type="vanished">Vorheriges Element kopieren</translation>
    </message>
    <message>
        <source>Paste clipboard as plain text</source>
        <translation type="vanished">Inhalt der Zwischenablage als reinen Text einfügen</translation>
    </message>
    <message>
        <source>New command</source>
        <translation type="vanished">Neuer Befehl</translation>
    </message>
    <message>
        <source>Ignore items with no or single character</source>
        <translation type="vanished">Elemente mit keinem oder nur einem Zeichen ignorieren</translation>
    </message>
    <message>
        <source>Open in &amp;Browser</source>
        <translation type="vanished">Im &amp;Browser öffnen</translation>
    </message>
    <message>
        <source>Paste as Plain Text</source>
        <translation type="vanished">Als reinen Text einfügen</translation>
    </message>
    <message>
        <source>Shift+Return</source>
        <translation type="vanished">Umschalt+Eingabe</translation>
    </message>
    <message>
        <source>Autoplay videos</source>
        <translation type="vanished">Videos automatisch abspielen</translation>
    </message>
    <message>
        <source>Copy URL (web address) to other tab</source>
        <translation type="vanished">URL in einen anderen Reiter kopieren</translation>
    </message>
    <message>
        <source>Run shell script</source>
        <translation type="vanished">Shellskript ausführen</translation>
    </message>
    <message>
        <source>Ctrl+R</source>
        <translation type="vanished">Strg+R</translation>
    </message>
    <message>
        <source>Create thumbnail (needs ImageMagick)</source>
        <translation type="vanished">Vorschaubild erstellen (benötigt ImageMagick)</translation>
    </message>
    <message>
        <source>Create QR Code from URL (needs qrencode)</source>
        <translation type="vanished">QR-Code aus URL erstellen (benötigt qrencode)</translation>
    </message>
    <message>
        <source>Label image</source>
        <translation type="vanished">Bilder beschriften</translation>
    </message>
    <message>
        <source>Open URL</source>
        <translation type="vanished">URL öffnen</translation>
    </message>
    <message>
        <source>Add to &amp;TODO tab</source>
        <translation type="vanished">Zum Reiter &amp;TODO hinzufügen</translation>
    </message>
    <message>
        <source>Move to &amp;TODO tab</source>
        <translation type="vanished">In den Reiter &amp;TODO verschieben</translation>
    </message>
    <message>
        <source>Ignore copied files</source>
        <translation type="vanished">Kopierte Dateien ignorieren</translation>
    </message>
    <message>
        <source>Ignore *&quot;Password&quot;* window</source>
        <translation type="vanished">*„Passwort“*-Fenster ignorieren</translation>
    </message>
    <message>
        <source>Password</source>
        <translation type="vanished">Passwort</translation>
    </message>
    <message>
        <source>Encrypt (needs GnuPG)</source>
        <translation type="vanished">Verschlüsseln (benötigt GnuPG)</translation>
    </message>
    <message>
        <source>Ctrl+L</source>
        <translation type="vanished">Strg+L</translation>
    </message>
    <message>
        <source>Decrypt</source>
        <translation type="vanished">Entschlüsseln</translation>
    </message>
    <message>
        <source>Decrypt and Copy</source>
        <translation type="vanished">Entschlüsseln und kopieren</translation>
    </message>
    <message>
        <source>Ctrl+Shift+L</source>
        <translation type="vanished">Strg+Umschalt+L</translation>
    </message>
    <message>
        <source>Move to Trash</source>
        <translation type="vanished">In Papierkorb verschieben</translation>
    </message>
    <message>
        <source>(trash)</source>
        <translation type="vanished">(Papierkorb)</translation>
    </message>
    <message>
        <location filename="../src/gui/configurationmanager.cpp" line="419"/>
        <source>Invalid value for option &quot;%1&quot;</source>
        <translation>Ungültiger Wert für die Option „%1“</translation>
    </message>
    <message>
        <source>Open Files with Commands</source>
        <translation type="vanished">Dateien mit Befehlen öffnen</translation>
    </message>
    <message>
        <source>Commands (*.ini);; CopyQ Configuration (copyq.conf copyq-*.conf)</source>
        <translation type="vanished">Befehle (*.ini);; CopyQ-Konfiguration (copyq.conf copyq-*.conf)</translation>
    </message>
    <message>
        <source>Save Selected Commands</source>
        <translation type="vanished">Ausgewählte Befehle speichern</translation>
    </message>
    <message>
        <source>Commands (*.ini)</source>
        <translation type="vanished">Befehle (*.ini)</translation>
    </message>
    <message>
        <source>Delete</source>
        <translation type="vanished">Entf</translation>
    </message>
    <message>
        <source>&amp;clipboard</source>
        <comment>Default name of the tab that automatically stores new clipboard content</comment>
        <translation type="vanished">&amp;Zwischenablage</translation>
    </message>
    <message>
        <source>Cannot create directory for settings %1!</source>
        <translation type="vanished">Das Konfigurationsverzeichnis %1 konnte nicht erstellt werden!</translation>
    </message>
    <message>
        <location filename="../src/gui/configurationmanager.cpp" line="177"/>
        <source>General</source>
        <translation type="unfinished"></translation>
    </message>
    <message>
        <location filename="../src/gui/configurationmanager.cpp" line="178"/>
        <source>Layout</source>
        <translation type="unfinished"></translation>
    </message>
    <message>
        <location filename="../src/gui/configurationmanager.cpp" line="179"/>
        <source>History</source>
        <translation type="unfinished"></translation>
    </message>
    <message>
        <location filename="../src/gui/configurationmanager.cpp" line="180"/>
        <source>Tray</source>
        <translation type="unfinished"></translation>
    </message>
    <message>
        <location filename="../src/gui/configurationmanager.cpp" line="182"/>
        <source>Tabs</source>
        <translation type="unfinished"></translation>
    </message>
    <message>
        <location filename="../src/gui/configurationmanager.cpp" line="183"/>
        <source>Items</source>
        <translation type="unfinished"></translation>
    </message>
    <message>
        <location filename="../src/gui/configurationmanager.cpp" line="184"/>
        <source>Shortcuts</source>
        <translation type="unfinished"></translation>
    </message>
    <message>
        <location filename="../src/gui/configurationmanager.cpp" line="185"/>
        <source>Appearance</source>
        <translation type="unfinished"></translation>
    </message>
    <message>
        <location filename="../src/gui/configurationmanager.cpp" line="566"/>
        <source>Restart Required</source>
        <translation>Neustart erforderlich</translation>
    </message>
    <message>
        <location filename="../src/gui/configurationmanager.cpp" line="567"/>
        <source>Language will be changed after application is restarted.</source>
        <translation>Zum Ändern der Spracheinstellung ist ein Neustart der Anwendung nötig.</translation>
    </message>
    <message>
        <source>Abc</source>
        <translation type="vanished">Abc</translation>
    </message>
    <message>
        <location filename="../src/gui/configurationmanager.cpp" line="462"/>
        <source>Reset preferences?</source>
        <translation>Einstellungen zurücksetzen?</translation>
    </message>
    <message>
        <location filename="../src/gui/configurationmanager.cpp" line="463"/>
        <source>This action will reset all your preferences (in all tabs) to default values.&lt;br /&gt;&lt;br /&gt;Do you really want to &lt;strong&gt;reset all preferences&lt;/strong&gt;?</source>
        <translation>Diese Aktion wird alle Einstellungen auf die Standardwerte zurücksetzen. &lt;br /&gt;&lt;br /&gt;Möchten Sie wirklich &lt;strong&gt;alle Einstellungen zurücksetzen&lt;/strong&gt;?</translation>
    </message>
    <message>
        <source>&lt;untitled command&gt;</source>
        <translation type="vanished">&lt;Namenloser Befehl&gt;</translation>
    </message>
    <message>
        <source>Open Theme File</source>
        <translation type="vanished">Theme-Datei öffnen</translation>
    </message>
    <message>
        <source>Save Theme File As</source>
        <translation type="vanished">Theme-Datei speichern unter</translation>
    </message>
    <message>
        <source>No External Editor</source>
        <translation type="vanished">Kein externer Editor</translation>
    </message>
    <message>
        <source>Set external editor command first!</source>
        <translation type="vanished">Erst einen externen Editor festlegen!</translation>
    </message>
</context>
<context>
    <name>FakeVim::Internal</name>
    <message>
        <source>Use Vim-style Editing</source>
        <translation type="vanished">Vim-Stil zum Bearbeiten verwenden</translation>
    </message>
    <message>
        <source>Read .vimrc</source>
        <translation type="vanished">.vimrc lesen</translation>
    </message>
    <message>
        <source>Path to .vimrc</source>
        <translation type="vanished">Pfad zu .vimrc</translation>
    </message>
</context>
<context>
    <name>FakeVim::Internal::FakeVimHandler</name>
    <message>
        <source>Unknown option: %1</source>
        <translation type="vanished">Unbekannte Option: %1</translation>
    </message>
    <message>
        <source>Argument must be positive: %1=%2</source>
        <translation type="vanished">Das Argument muss positiv sein: %1=%2</translation>
    </message>
    <message>
        <source>Mark &apos;%1&apos; not set.</source>
        <translation type="vanished">Die Markierung „%1“ ist nicht gesetzt.</translation>
    </message>
    <message>
        <source>Mark &quot;%1&quot; not set.</source>
        <translation type="vanished">Die Markierung „%1“ ist nicht gesetzt.</translation>
    </message>
    <message>
        <source>%1%2%</source>
        <translation type="vanished">%1%2%</translation>
    </message>
    <message>
        <source>%1All</source>
        <translation type="vanished">%1Alle</translation>
    </message>
    <message>
        <source>Not implemented in FakeVim.</source>
        <translation type="vanished">In FakeVim nicht implementiert.</translation>
    </message>
    <message>
        <source>Unknown option:</source>
        <translation type="vanished">Unbekannte Option:</translation>
    </message>
    <message>
        <source>Invalid argument:</source>
        <translation type="vanished">Ungültiges Argument:</translation>
    </message>
    <message>
        <source>Trailing characters:</source>
        <translation type="vanished">Anhängende Zeichen:</translation>
    </message>
    <message>
        <source>Move lines into themselves.</source>
        <translatorcomment>Leider fehlt mir der Kontext, wann dieser Text auftreten kann</translatorcomment>
        <translation type="vanished">Zeilen in sich selbst verschieben.</translation>
    </message>
    <message numerus="yes">
        <source>%n lines moved.</source>
        <translation type="vanished">
            <numerusform>%n Zeile wurde verschoben.</numerusform>
            <numerusform>%n Zeilen wurden verschoben.</numerusform>
        </translation>
    </message>
    <message>
        <source>File &quot;%1&quot; exists (add ! to override)</source>
        <translation type="vanished">Die Datei „%1“ existiert bereits (! zum Überschreiben verwenden)</translation>
    </message>
    <message>
        <source>Cannot open file &quot;%1&quot; for writing</source>
        <translation type="vanished">Die Datei „%1“ konnte nicht zum Schreiben geöffnet werden</translation>
    </message>
    <message>
        <source>&quot;%1&quot; %2 %3L, %4C written.</source>
        <translation type="vanished">„%1“ %2 %3L, %4C geschrieben.</translation>
    </message>
    <message>
        <source>Cannot open file &quot;%1&quot; for reading</source>
        <translation type="vanished">Die Datei „%1“ konnte nicht zum Lesen geöffnet werden</translation>
    </message>
    <message>
        <source>&quot;%1&quot; %2L, %3C</source>
        <translation type="vanished">„%1“ %2L, %3C</translation>
    </message>
    <message numerus="yes">
        <source>%n lines filtered.</source>
        <translation type="vanished">
            <numerusform>%n Zeile gefiltert.</numerusform>
            <numerusform>%n Zeilen gefiltert.</numerusform>
        </translation>
    </message>
    <message>
        <source>Cannot open file %1</source>
        <translation type="vanished">Die Datei „%1“ konnte nicht geöffnet werden</translation>
    </message>
    <message>
        <source>Invalid regular expression: %1</source>
        <translation type="vanished">Ungültiger regulärer Ausdruck: %1</translation>
    </message>
    <message>
        <source>Pattern not found: %1</source>
        <translation type="vanished">Muster nicht gefunden: %1</translation>
    </message>
    <message>
        <source>Search hit BOTTOM, continuing at TOP.</source>
        <translation type="vanished">Die Suche ist UNTEN angekommen, es wird OBEN fortgesetzt.</translation>
    </message>
    <message>
        <source>Search hit TOP, continuing at BOTTOM.</source>
        <translation type="vanished">Die Suche ist OBEN angekommen, es wird UNTEN fortgesetzt.</translation>
    </message>
    <message>
        <source>Search hit BOTTOM without match for: %1</source>
        <translation type="vanished">Die Suche ist UNTEN angekommen, ohne Treffer für: %1</translation>
    </message>
    <message>
        <source>Search hit TOP without match for: %1</source>
        <translation type="vanished">Die Suche ist OBEN angekommen, ohne Treffer für: %1</translation>
    </message>
    <message numerus="yes">
        <source>%n lines indented.</source>
        <translation type="vanished">
            <numerusform>%n Zeile wurde eingerückt.</numerusform>
            <numerusform>%n Zeilen wurden eingerückt.</numerusform>
        </translation>
    </message>
    <message numerus="yes">
        <source>%n lines %1ed %2 time.</source>
        <translatorcomment>Leider fehlt mir der Kontext, wann dieser Text auftreten kann</translatorcomment>
        <translation type="vanished">
            <numerusform>%n lines %1ed %2 time.</numerusform>
            <numerusform>%n Zeilen %2 Mal %1.</numerusform>
        </translation>
    </message>
    <message numerus="yes">
        <source>%n lines yanked.</source>
        <translation type="vanished">
            <numerusform>%n Zeile kopiert.</numerusform>
            <numerusform>%n Zeilne kopiert.</numerusform>
        </translation>
    </message>
    <message>
        <source>Already at oldest change.</source>
        <translation type="vanished">Undo nicht mehr möglich.</translation>
    </message>
    <message>
        <source>Already at newest change.</source>
        <translation type="vanished">Redo nicht mehr möglich.</translation>
    </message>
</context>
<context>
    <name>FakeVim::Internal::FakeVimHandler::Private</name>
    <message>
        <source>Recursive mapping</source>
        <translation type="vanished">Rekursives Mapping</translation>
    </message>
    <message>
        <source>Type Alt-V, Alt-V to quit FakeVim mode.</source>
        <translation type="vanished">Alt-V, Alt-V eingeben, um den FakeVim-Modus zu beenden.</translation>
    </message>
    <message>
        <source> [New] </source>
        <translation type="vanished"> [Neu] </translation>
    </message>
    <message>
        <source>Not an editor command: %1</source>
        <translation type="vanished">%1 ist kein Editorbefehl</translation>
    </message>
</context>
<context>
    <name>FileWatcher</name>
    <message>
        <location filename="../plugins/itemsync/filewatcher.cpp" line="630"/>
        <source>Failed to create synchronization directory &quot;%1&quot;!</source>
        <translation>Erstellen des Synchronisiationsverzeichnis fehlgeschlagen „%1“!</translation>
    </message>
</context>
<context>
    <name>FilterCompleter</name>
    <message>
        <location filename="../src/gui/filtercompleter.cpp" line="175"/>
        <source>Alt+Down</source>
        <comment>Filter completion shortcut</comment>
        <translation>Alt+Pfeil runter</translation>
    </message>
</context>
<context>
    <name>IconSelectButton</name>
    <message>
        <source>Select Icon...</source>
        <translation type="vanished">Symbol auswählen …</translation>
    </message>
    <message>
        <location filename="../src/gui/iconselectbutton.cpp" line="39"/>
        <source>Select Icon…</source>
        <translation type="unfinished"></translation>
    </message>
    <message>
        <location filename="../src/gui/iconselectbutton.cpp" line="74"/>
        <source>...</source>
        <comment>Select/browse icon.</comment>
        <translation>…</translation>
    </message>
</context>
<context>
    <name>IconSelectDialog</name>
    <message>
        <location filename="../src/gui/iconselectdialog.cpp" line="168"/>
        <source>CopyQ Select Icon</source>
        <translation>CopyQ Symbol auswählen</translation>
    </message>
    <message>
        <location filename="../src/gui/iconselectdialog.cpp" line="175"/>
        <source>Browse...</source>
        <translation>Durchsuchen …</translation>
    </message>
    <message>
        <location filename="../src/gui/iconselectdialog.cpp" line="221"/>
        <source>Open Icon file</source>
        <translation>Symboldatei öffnen</translation>
    </message>
    <message>
        <location filename="../src/gui/iconselectdialog.cpp" line="222"/>
        <source>Image Files (*.png *.jpg *.jpeg *.bmp *.ico *.svg)</source>
        <translation>Bildateien (*.png *.jpg *.jpeg *.bmp *.ico *.svg)</translation>
    </message>
</context>
<context>
    <name>ImportExportDialog</name>
    <message>
        <location filename="../src/ui/importexportdialog.ui" line="17"/>
        <source>&amp;All</source>
        <translation>&amp;Alle</translation>
    </message>
    <message>
        <location filename="../src/ui/importexportdialog.ui" line="27"/>
        <source>&amp;Tabs:</source>
        <translation>Rei&amp;ter:</translation>
    </message>
    <message>
        <location filename="../src/ui/importexportdialog.ui" line="44"/>
        <source>Co&amp;nfiguration</source>
        <translation>Ko&amp;nfiguration</translation>
    </message>
    <message>
        <location filename="../src/ui/importexportdialog.ui" line="51"/>
        <source>Co&amp;mmands</source>
        <translation>Befehle</translation>
    </message>
</context>
<context>
    <name>ItemDataLoader</name>
    <message>
        <source>&amp;Data Items</source>
        <translation type="vanished">&amp;Datenelemente</translation>
    </message>
    <message>
        <source>Data</source>
        <translation type="vanished">Daten</translation>
    </message>
    <message>
        <source>Various data to save.</source>
        <translatorcomment>Leider fehlt mir der Kontext, wann dieser Text auftreten kann</translatorcomment>
        <translation type="vanished">Verschiedene Daten zum Speichern.</translation>
    </message>
</context>
<context>
    <name>ItemDataSettings</name>
    <message>
        <source>Select formats to save in history. You can add a format from examples below or type in other (one per line).</source>
        <translation type="vanished">Formate wählen, die im Verlauf gespeichert werden. Sie können aus den Beispielen unten ein Format hinzufügen oder andere eingeben (eines pro Zeile).</translation>
    </message>
    <message>
        <source>Active &amp;Formats:</source>
        <translation type="vanished">Aktive &amp;Formate:</translation>
    </message>
    <message>
        <source>&amp;Examples (double click to add to active formats):</source>
        <translation type="vanished">&amp;Beispiele (zum Hinzufügen doppelklicken):</translation>
    </message>
    <message>
        <source>Text</source>
        <translation type="vanished">Text</translation>
    </message>
    <message>
        <source>Unformatted simple text</source>
        <translation type="vanished">Unformatierter einfacher Text</translation>
    </message>
    <message>
        <source>Formatted text, web pages</source>
        <translation type="vanished">Formatierter Text, Webseiten</translation>
    </message>
    <message>
        <source>List of URI (e.g. copied files, URLs)</source>
        <translation type="vanished">Liste von URI (z. B. kopierte Dateien, URLs)</translation>
    </message>
    <message>
        <source>List of URI (e.g. copied files)</source>
        <translation type="vanished">Liste von URI (z. B. kopierte Dateien)</translation>
    </message>
    <message>
        <source>Images</source>
        <translation type="vanished">Bilder</translation>
    </message>
    <message>
        <source>Bitmap image</source>
        <translation type="vanished">Bitmap-Bild</translation>
    </message>
    <message>
        <source>Vector graphics</source>
        <translation type="vanished">Vektorgrafiken</translation>
    </message>
    <message>
        <source>Web image formats</source>
        <translation type="vanished">Bildformate für das Web</translation>
    </message>
    <message>
        <source>Other</source>
        <translation type="vanished">Andere</translation>
    </message>
    <message>
        <source>List of clipboard mime types that will be stored in history (in given display order)</source>
        <translation type="vanished">Liste von MIME-Typen, die im Verlauf gespeichert werden (in anzeigter Reihenfolge)</translation>
    </message>
    <message>
        <source>&amp;Maximum number of characters per format to display:</source>
        <translation type="vanished">Anzahl &amp;maximal anzuzeigender Zeichen:</translation>
    </message>
</context>
<context>
    <name>ItemDelegate</name>
    <message>
        <source>&amp;Save Item</source>
        <translation type="vanished">&amp;Element speichern</translation>
    </message>
    <message>
        <source>F2, Ctrl+Enter</source>
        <translation type="vanished">F2, Strg+Eingabe</translation>
    </message>
    <message>
        <source>Cancel Editing</source>
        <translation type="vanished">Bearbeitung abbrechen</translation>
    </message>
</context>
<context>
    <name>ItemEditor</name>
    <message>
        <source>Failed to remove temporary file (%1)</source>
        <translation type="vanished">Das Entfernen der temporären Datei (%1) ist fehlgeschlagen</translation>
    </message>
    <message>
        <source>Failed to open temporary file (%1) for editing item in external editor!</source>
        <translation type="vanished">Die temporäre Datei (%1) konnte nicht zum Bearbeiten im externen Editor geöffnet werden!</translation>
    </message>
    <message>
        <location filename="../src/item/itemeditor.cpp" line="149"/>
        <source>editor exit code is %1</source>
        <translation>Editor-Exitcode: %1</translation>
    </message>
    <message>
        <source>Failed to read temporary file (%1)!</source>
        <translation type="vanished">Das Lesen der temporären Datei (%1) ist fehlgeschlagen!</translation>
    </message>
    <message>
        <location filename="../src/item/itemeditor.cpp" line="192"/>
        <source>Editor command: %1</source>
        <translation>Editorbefehl: %1</translation>
    </message>
</context>
<context>
    <name>ItemEditorWidget</name>
    <message>
        <location filename="../src/item/itemeditorwidget.cpp" line="281"/>
        <source>Save</source>
        <translation>Speichern</translation>
    </message>
    <message>
        <location filename="../src/item/itemeditorwidget.cpp" line="283"/>
        <source>Save Item (&lt;strong&gt;F2&lt;/strong&gt;)</source>
        <translation>Eintrag speichern (&lt;strong&gt;F2&lt;/strong&gt;)</translation>
    </message>
    <message>
        <location filename="../src/item/itemeditorwidget.cpp" line="284"/>
        <source>F2</source>
        <comment>Shortcut to save item editor changes</comment>
        <translation>F2</translation>
    </message>
    <message>
        <location filename="../src/item/itemeditorwidget.cpp" line="288"/>
        <source>Cancel</source>
        <translation>Abbrechen</translation>
    </message>
    <message>
        <location filename="../src/item/itemeditorwidget.cpp" line="290"/>
        <source>Cancel Editing and Revert Changes</source>
        <translation>Bearbeitung abbrechen und Änderungen rückgängig machen</translation>
    </message>
    <message>
        <location filename="../src/item/itemeditorwidget.cpp" line="291"/>
        <source>Escape</source>
        <comment>Shortcut to revert item editor changes</comment>
        <translation>Esc</translation>
    </message>
    <message>
        <location filename="../src/item/itemeditorwidget.cpp" line="315"/>
        <source>Font</source>
        <translation>Schriftart</translation>
    </message>
    <message>
        <location filename="../src/item/itemeditorwidget.cpp" line="320"/>
        <source>Bold</source>
        <translation>Fett</translation>
    </message>
    <message>
        <location filename="../src/item/itemeditorwidget.cpp" line="326"/>
        <source>Italic</source>
        <translation>Kursiv</translation>
    </message>
    <message>
        <location filename="../src/item/itemeditorwidget.cpp" line="332"/>
        <source>Underline</source>
        <translation>Unterstrichen</translation>
    </message>
    <message>
        <location filename="../src/item/itemeditorwidget.cpp" line="338"/>
        <source>Strikethrough</source>
        <translation>Durchgestrichen</translation>
    </message>
    <message>
        <location filename="../src/item/itemeditorwidget.cpp" line="345"/>
        <source>Foreground</source>
        <translation>Vordergrund</translation>
    </message>
    <message>
        <location filename="../src/item/itemeditorwidget.cpp" line="350"/>
        <source>Background</source>
        <translation>Hintergrund</translation>
    </message>
    <message>
        <location filename="../src/item/itemeditorwidget.cpp" line="357"/>
        <source>Erase Style</source>
        <translation>Formatierung entfernen</translation>
    </message>
    <message>
        <location filename="../src/item/itemeditorwidget.cpp" line="364"/>
        <source>Search</source>
        <translation>Suche</translation>
    </message>
    <message>
        <location filename="../src/item/itemeditorwidget.cpp" line="299"/>
        <source>Undo</source>
        <translation>Rückgängig</translation>
    </message>
    <message>
        <location filename="../src/item/itemeditorwidget.cpp" line="306"/>
        <source>Redo</source>
        <translation>Wiederherstellen</translation>
    </message>
</context>
<context>
    <name>ItemEncryptedLoader</name>
    <message>
        <location filename="../plugins/itemencrypted/itemencrypted.cpp" line="603"/>
        <source>To share encrypted items on other computer or session, you&apos;ll need public and secret key files:&lt;ul&gt;&lt;li&gt;%1&lt;/li&gt;&lt;li&gt;%2&lt;br /&gt;(Keep this secret key in a safe place.)&lt;/li&gt;&lt;/ul&gt;</source>
        <translation>Um verschlüsselte Elemente für andere Computer oder Sitzungen freizugeben, benötigen Sie öffentliche und geheimen Schlüsseldateien:&lt;ul&gt;&lt;li&gt;%1&lt;/li&gt;&lt;li&gt;%2&lt;br /&gt; (Bewahren Sie diesen geheimen Schlüssel an einem sicheren Ort auf.) &lt;/li&gt;&lt;/ul&gt;</translation>
    </message>
    <message>
        <location filename="../plugins/itemencrypted/itemencrypted.cpp" line="670"/>
        <source>GnuPG must be installed to view encrypted tabs.</source>
        <translation>GnuPG muss installiert sein, um verschlüsselte Reiter anzuzeigen.</translation>
    </message>
    <message>
        <location filename="../plugins/itemencrypted/itemencrypted.cpp" line="774"/>
        <source>Encrypt (needs GnuPG)</source>
        <translation>Verschlüsseln (benötigt GnuPG)</translation>
    </message>
    <message>
        <location filename="../plugins/itemencrypted/itemencrypted.cpp" line="780"/>
        <location filename="../plugins/itemencrypted/itemencrypted.cpp" line="790"/>
        <source>Ctrl+L</source>
        <translation>Strg+L</translation>
    </message>
    <message>
        <location filename="../plugins/itemencrypted/itemencrypted.cpp" line="784"/>
        <source>Decrypt</source>
        <translation>Entschlüsseln</translation>
    </message>
    <message>
        <location filename="../plugins/itemencrypted/itemencrypted.cpp" line="794"/>
        <source>Decrypt and Copy</source>
        <translation>Entschlüsseln und kopieren</translation>
    </message>
    <message>
        <location filename="../plugins/itemencrypted/itemencrypted.cpp" line="799"/>
        <source>Ctrl+Shift+L</source>
        <translation>Strg+Umschalt+L</translation>
    </message>
    <message>
        <location filename="../plugins/itemencrypted/itemencrypted.cpp" line="803"/>
        <source>Decrypt and Paste</source>
        <translation>Entschlüsseln und einfügen</translation>
    </message>
    <message>
        <location filename="../plugins/itemencrypted/itemencrypted.cpp" line="808"/>
        <source>Enter</source>
        <translation>Enter</translation>
    </message>
    <message>
        <location filename="../plugins/itemencrypted/itemencrypted.cpp" line="877"/>
        <source>Error: %1</source>
        <translation>Fehler: %1</translation>
    </message>
    <message>
        <location filename="../plugins/itemencrypted/itemencrypted.cpp" line="865"/>
        <source>Failed to generate keys.</source>
        <translation>Schlüsselerstellung fehlgeschlagen.</translation>
    </message>
    <message>
        <location filename="../plugins/itemencrypted/itemencrypted.cpp" line="882"/>
        <source>Done</source>
        <translation>Erledigt</translation>
    </message>
    <message>
        <location filename="../plugins/itemencrypted/itemencrypted.cpp" line="898"/>
        <source>Creating new keys (this may take a few minutes)...</source>
        <translation>Neue Schlüssel werden erzeugt (dies kann einige Minuten dauern) …</translation>
    </message>
    <message>
        <location filename="../plugins/itemencrypted/itemencrypted.cpp" line="899"/>
        <location filename="../plugins/itemencrypted/itemencrypted.cpp" line="902"/>
        <source>Cancel</source>
        <translation>Abbrechen</translation>
    </message>
    <message>
        <location filename="../plugins/itemencrypted/itemencrypted.cpp" line="901"/>
        <source>Setting new password...</source>
        <translation>Neues Passwort festlegen …</translation>
    </message>
    <message>
        <location filename="../plugins/itemencrypted/itemencrypted.cpp" line="904"/>
        <source>Encryption keys &lt;strong&gt;must be generated&lt;/strong&gt; before item encryption can be used.</source>
        <translation>Die Verschlüsselungsschlüssel &lt;strong&gt;müssen erzeugt werden&lt;/strong&gt;, bevor die Verschlüsselung von Elementen genutzt werden kann.</translation>
    </message>
    <message>
        <location filename="../plugins/itemencrypted/itemencrypted.cpp" line="907"/>
        <source>Generate New Keys...</source>
        <translation>Neue Schlüssel erzeugen …</translation>
    </message>
    <message>
        <location filename="../plugins/itemencrypted/itemencrypted.cpp" line="909"/>
        <source>Change Password...</source>
        <translation>Passwort ändern …</translation>
    </message>
    <message>
        <location filename="../plugins/itemencrypted/itemencrypted.cpp" line="332"/>
        <source>Encryption failed!</source>
        <translation>Verschlüsselung fehlgeschlagen!</translation>
    </message>
    <message>
        <location filename="../plugins/itemencrypted/itemencrypted.cpp" line="915"/>
        <source>Decryption failed!</source>
        <translation>Entschlüsselung fehlgeschlagen!</translation>
    </message>
    <message>
        <location filename="../plugins/itemencrypted/itemencrypted.h" line="98"/>
        <source>Encryption</source>
        <translation>Verschlüsselung</translation>
    </message>
    <message>
        <location filename="../plugins/itemencrypted/itemencrypted.h" line="100"/>
        <source>Encrypt items and tabs.</source>
        <translation>Elemente und Reiter verschlüsseln.</translation>
    </message>
</context>
<context>
    <name>ItemEncryptedSettings</name>
    <message>
        <location filename="../plugins/itemencrypted/itemencryptedsettings.ui" line="23"/>
        <source>To encrypt and decrypt items add appropriate commands under Commands tab.</source>
        <translation>Um Elemente zu ver- und entschlüsseln, im Reiter „Befehle“ die entsprechenden Befehle hinzufügen.</translation>
    </message>
    <message>
        <source>Add Actions to Menu and Toolbar</source>
        <translation type="vanished">Aktionen zum Menü und zur Symbolleiste hinzufügen</translation>
    </message>
    <message>
        <location filename="../plugins/itemencrypted/itemencryptedsettings.ui" line="70"/>
        <source>Sharing Encrypted Items and Tabs</source>
        <translation>Verschlüsselte Elemente und Reiter teilen</translation>
    </message>
    <message>
        <location filename="../plugins/itemencrypted/itemencryptedsettings.ui" line="92"/>
        <source>Encrypted Tabs</source>
        <translation>Verschlüsselte Reiter</translation>
    </message>
    <message>
        <location filename="../plugins/itemencrypted/itemencryptedsettings.ui" line="98"/>
        <source>&lt;p&gt;Specify names of tabs (one per line) which will be automatically encrypted and decrypted.&lt;/p&gt;
&lt;p&gt;Set unload tab interval in History tab to safely unload decrypted items from memory.&lt;/p&gt;</source>
        <translation>&lt;p&gt;Legen Sie Namen der Reiter fest (einen pro Zeile). Diese werden automatische ver- und entschlüsselt.&lt;/p&gt;
&lt;p&gt;Legen Sie ein Zeitlimit für Reiter fest, bevor verschlüsselte Elemente im Verlauf sicher aus dem Speicher entfernt werden.&lt;/p&gt;</translation>
    </message>
</context>
<context>
    <name>ItemFakeVimLoader</name>
    <message>
        <location filename="../plugins/itemfakevim/itemfakevim.h" line="42"/>
        <source>FakeVim</source>
        <translation>FakeVim</translation>
    </message>
    <message>
        <location filename="../plugins/itemfakevim/itemfakevim.h" line="44"/>
        <source>FakeVim plugin is part of Qt Creator</source>
        <translation>Das Plug-in FakeVim ist Teil von Qt Creator</translation>
    </message>
    <message>
        <location filename="../plugins/itemfakevim/itemfakevim.h" line="46"/>
        <source>Emulate Vim editor while editing items.</source>
        <translation>Emuliert den Editor Vim beim Bearbeiten von Elementen.</translation>
    </message>
</context>
<context>
    <name>ItemFakeVimSettings</name>
    <message>
        <location filename="../plugins/itemfakevim/itemfakevimsettings.ui" line="17"/>
        <source>Enable FakeVim for Editing Items</source>
        <translation>FakeVim zum Bearbeiten von Elementen verwenden</translation>
    </message>
    <message>
        <location filename="../plugins/itemfakevim/itemfakevimsettings.ui" line="24"/>
        <source>Path to Configuration File:</source>
        <translation>Pfad zu den Konfigurationsdateien:</translation>
    </message>
</context>
<context>
    <name>ItemImageLoader</name>
    <message>
        <source>&amp;Image Items</source>
        <translation type="vanished">&amp;Bildelemente</translation>
    </message>
    <message>
        <location filename="../plugins/itemimage/itemimage.h" line="81"/>
        <source>Images</source>
        <translation>Bilder</translation>
    </message>
    <message>
        <location filename="../plugins/itemimage/itemimage.h" line="83"/>
        <source>Display images.</source>
        <translation>Bilder anzeigen.</translation>
    </message>
</context>
<context>
    <name>ItemImageSettings</name>
    <message>
        <location filename="../plugins/itemimage/itemimagesettings.ui" line="19"/>
        <source>Maximum Image &amp;Width:</source>
        <translation>&amp;Maximale Bildbreite:</translation>
    </message>
    <message>
        <location filename="../plugins/itemimage/itemimagesettings.ui" line="34"/>
        <source>Maximum width of image displayed in history (set to zero for original size)</source>
        <translation>Maximale Anzeigebreite von Bildern im Verlauf (Null für Originalgröße)</translation>
    </message>
    <message>
        <location filename="../plugins/itemimage/itemimagesettings.ui" line="59"/>
        <source>Maximum Image &amp;Height:</source>
        <translation>Maximale Bild&amp;höhe:</translation>
    </message>
    <message>
        <location filename="../plugins/itemimage/itemimagesettings.ui" line="77"/>
        <source>Maximum height of image displayed in history (set to zero for original size)</source>
        <translation>Maximale Anzeigehöhe von Bildern im Verlauf (Null für Originalgröße)</translation>
    </message>
    <message>
        <location filename="../plugins/itemimage/itemimagesettings.ui" line="109"/>
        <source>&amp;Image editor command:</source>
        <translation>Befehl für die B&amp;ildverarbeitung:</translation>
    </message>
    <message>
        <location filename="../plugins/itemimage/itemimagesettings.ui" line="119"/>
        <source>Editor command for supported image formats other than SVG.</source>
        <translation>Programmbefehl, der alle Bildformate außer SVG unterstützt.</translation>
    </message>
    <message>
        <location filename="../plugins/itemimage/itemimagesettings.ui" line="126"/>
        <source>&amp;SVG editor command:</source>
        <translation>&amp;SVG-Editorbefehl:</translation>
    </message>
    <message>
        <location filename="../plugins/itemimage/itemimagesettings.ui" line="136"/>
        <source>Editor command for SVG image format.</source>
        <translation>Editorbefehl für das SVG-Bildformat.</translation>
    </message>
</context>
<context>
    <name>ItemNotesLoader</name>
    <message>
        <location filename="../plugins/itemnotes/itemnotes.h" line="82"/>
        <source>Notes</source>
        <translation>Notizen</translation>
    </message>
    <message>
        <location filename="../plugins/itemnotes/itemnotes.h" line="84"/>
        <source>Display notes for items.</source>
        <translation>Notizen zu Elementen anzeigen.</translation>
    </message>
</context>
<context>
    <name>ItemNotesSettings</name>
    <message>
        <location filename="../plugins/itemnotes/itemnotessettings.ui" line="17"/>
        <source>Notes Position</source>
        <translation>Position von Notizen</translation>
    </message>
    <message>
        <location filename="../plugins/itemnotes/itemnotessettings.ui" line="23"/>
        <source>Abo&amp;ve Item</source>
        <translation>&amp;Über Element</translation>
    </message>
    <message>
        <location filename="../plugins/itemnotes/itemnotessettings.ui" line="30"/>
        <source>Below Ite&amp;m</source>
        <translation>Unter Ele&amp;ment</translation>
    </message>
    <message>
        <location filename="../plugins/itemnotes/itemnotessettings.ui" line="37"/>
        <source>Beside Ite&amp;m</source>
        <translation>Neben Ele&amp;ment</translation>
    </message>
    <message>
        <source>A&amp;bove Item</source>
        <translation type="vanished">Ü&amp;ber Element</translation>
    </message>
    <message>
        <source>B&amp;elow Item</source>
        <translation type="vanished">Unt&amp;er Element</translation>
    </message>
    <message>
        <source>&amp;Icon Only</source>
        <translation type="vanished">N&amp;ur Symbol</translation>
    </message>
    <message>
        <location filename="../plugins/itemnotes/itemnotessettings.ui" line="47"/>
        <source>Show Too&amp;l Tip</source>
        <translation>&amp;Kurzinfo anzeigen</translation>
    </message>
</context>
<context>
    <name>ItemOrderList</name>
    <message>
        <source>Form</source>
        <translation type="vanished">Formular</translation>
    </message>
    <message>
        <source>Create new command or a add an existing example command.</source>
        <translation type="vanished">Neuen Befehl erstellen oder einen vorhandenen Beispielbefehl hinzufügen.</translation>
    </message>
    <message>
        <location filename="../src/ui/itemorderlist.ui" line="50"/>
        <source>&amp;Add</source>
        <translation>&amp;Hinzufügen</translation>
    </message>
    <message>
        <source>+</source>
        <translation type="vanished">+</translation>
    </message>
    <message>
        <location filename="../src/ui/itemorderlist.ui" line="63"/>
        <source>&amp;Remove</source>
        <translation>Entfe&amp;rnen</translation>
    </message>
    <message>
        <location filename="../src/ui/itemorderlist.ui" line="73"/>
        <source>&amp;Up</source>
        <translation>&amp;Hoch</translation>
    </message>
    <message>
        <location filename="../src/ui/itemorderlist.ui" line="83"/>
        <source>&amp;Down</source>
        <translation>&amp;Runter</translation>
    </message>
</context>
<context>
    <name>ItemPinnedLoader</name>
    <message>
        <source>Ctrl+Shift+P</source>
        <comment>Shortcut to pin and unpin items</comment>
        <translation type="vanished">Strg+Umschalt+P</translation>
    </message>
    <message>
        <location filename="../plugins/itempinned/itempinned.cpp" line="200"/>
        <source>Cannot Remove Pinned Items</source>
        <translation>Angeheftete Elemente können nicht entfernt werden</translation>
    </message>
    <message>
        <location filename="../plugins/itempinned/itempinned.cpp" line="201"/>
        <source>Unpin items first to remove them.</source>
        <translation>Bevor Elemente entfernt werden können, müssen diese losgelöst werden.</translation>
    </message>
    <message>
        <location filename="../plugins/itempinned/itempinned.cpp" line="384"/>
        <source>Pin</source>
        <translation>Anheften</translation>
    </message>
    <message>
        <location filename="../plugins/itempinned/itempinned.cpp" line="391"/>
        <source>Unpin</source>
        <translation>Loslösen</translation>
    </message>
    <message>
        <location filename="../plugins/itempinned/itempinned.h" line="101"/>
        <source>Pinned Items</source>
        <translation>Angeheftete Elemente</translation>
    </message>
    <message>
        <location filename="../plugins/itempinned/itempinned.h" line="104"/>
        <source>&lt;p&gt;Pin items to lock them in current row and avoid deletion (unless unpinned).&lt;/p&gt;&lt;p&gt;Provides shortcuts and scripting functionality.&lt;/p&gt;</source>
        <translation>&lt;p&gt;Elemente anheften, um sie in der aktuellen Zeile zu sperren und ein Löschen zu verhindern (es sei denn, sie sind losgelöst).&lt;/p&gt;&lt;p&gt;Bietet Verknüpfungen und Skriptfunktionen.&lt;/p&gt;</translation>
    </message>
    <message>
        <source>Pin items to lock them in current row and avoid deletion (unless unpinned).</source>
        <translation type="vanished">Angeheftete Elemente behalten ihre Position und können nicht entfernt werden.</translation>
    </message>
</context>
<context>
    <name>ItemPinnedSettings</name>
    <message>
        <source>Add Actions to Menu and Toolbar</source>
        <translation type="vanished">Aktionen zum Menü und zur Symbolleiste hinzufügen</translation>
    </message>
</context>
<context>
    <name>ItemSyncLoader</name>
    <message>
        <location filename="../plugins/itemsync/itemsync.cpp" line="123"/>
        <source>Browse...</source>
        <comment>Button text for opening file dialog to select synchronization directory</comment>
        <translation>Durchsuchen …</translation>
    </message>
    <message>
        <source>Failed to synchronize tab &quot;%1&quot; with directory &quot;%2&quot;!</source>
        <translation type="vanished">Synchronisieren des Reiters „%1“ mit Verzeichnis „%2“ fehlgeschlagen!</translation>
    </message>
    <message>
        <source>Remove Items?</source>
        <translation type="vanished">Elemente entfernen?</translation>
    </message>
    <message>
        <source>Do you really want to &lt;strong&gt;remove items and associated files&lt;/strong&gt;?</source>
        <translation type="vanished">Möchten Sie wirklich &lt;strong&gt;alle Elemente und zugehörige Dateien entfernen&lt;/strong&gt;?</translation>
    </message>
    <message>
        <location filename="../plugins/itemsync/itemsync.cpp" line="826"/>
        <source>Open Directory for Synchronization</source>
        <translation>Verzeichnis für Synchronisierung öffnen</translation>
    </message>
    <message>
        <location filename="../plugins/itemsync/itemsync.cpp" line="840"/>
        <source>Failed to create synchronization directory</source>
        <translation>Synchronisierungsverzeichnis konnte nicht erstellt werden</translation>
    </message>
    <message>
        <location filename="../plugins/itemsync/itemsync.h" line="147"/>
        <source>Synchronize</source>
        <translation>Synchronisieren</translation>
    </message>
    <message>
        <location filename="../plugins/itemsync/itemsync.h" line="149"/>
        <source>Synchronize items and notes with a directory on disk.</source>
        <translation>Elemente und Notizen mit einem Verzeichnis auf der Festplatte synchronisieren.</translation>
    </message>
</context>
<context>
    <name>ItemSyncSaver</name>
    <message>
        <location filename="../plugins/itemsync/itemsync.cpp" line="481"/>
        <source>Failed to synchronize tab &quot;%1&quot; with directory &quot;%2&quot;!</source>
        <translation>Synchronisieren des Reiters „%1“ mit Verzeichnis „%2“ fehlgeschlagen!</translation>
    </message>
    <message>
        <location filename="../plugins/itemsync/itemsync.cpp" line="516"/>
        <source>Remove Items?</source>
        <translation>Elemente entfernen?</translation>
    </message>
    <message>
        <location filename="../plugins/itemsync/itemsync.cpp" line="517"/>
        <source>Do you really want to &lt;strong&gt;remove items and associated files&lt;/strong&gt;?</source>
        <translation>Möchten Sie wirklich &lt;strong&gt;alle Elemente und zugehörige Dateien entfernen&lt;/strong&gt;?</translation>
    </message>
</context>
<context>
    <name>ItemSyncSettings</name>
    <message>
        <location filename="../plugins/itemsync/itemsyncsettings.ui" line="24"/>
        <source>Synchronization Tabs and Directories</source>
        <translation>Synchronisieren von Reitern und Verzeichnissen</translation>
    </message>
    <message>
        <location filename="../plugins/itemsync/itemsyncsettings.ui" line="42"/>
        <source>&lt;p&gt;Synchronize contents of &lt;strong&gt;tab&lt;/strong&gt; with directory with given &lt;strong&gt;path&lt;/strong&gt;.&lt;/p&gt;
&lt;p&gt;Set &lt;strong&gt;empty path&lt;/strong&gt; not to save items in &lt;strong&gt;tab&lt;/strong&gt;.&lt;/p&gt;</source>
        <translation>&lt;p&gt;Inhalte des &lt;strong&gt;Reiters&lt;/strong&gt; mit dem Verzeichnis mit folgendem &lt;strong&gt;Pfad&lt;/strong&gt; synchronisieren.&lt;/p&gt;
&lt;p&gt;Setzen Sie einen &lt;strong&gt;leeren Pfad&lt;/strong&gt;, um die Elemente dieses &lt;strong&gt;Reiters&lt;/strong&gt; nicht zu speichern.&lt;/p&gt;</translation>
    </message>
    <message>
        <location filename="../plugins/itemsync/itemsyncsettings.ui" line="63"/>
        <source>Tab Name</source>
        <translation>Reitername</translation>
    </message>
    <message>
        <location filename="../plugins/itemsync/itemsyncsettings.ui" line="68"/>
        <source>Path</source>
        <translation>Pfad</translation>
    </message>
    <message>
        <location filename="../plugins/itemsync/itemsyncsettings.ui" line="88"/>
        <source>Files to Item Data Formats</source>
        <translation>Dateien zum Dateiformateintrags</translation>
    </message>
    <message>
        <location filename="../plugins/itemsync/itemsyncsettings.ui" line="106"/>
        <source>&lt;p&gt;Set MIME type to &lt;strong&gt;-&lt;/strong&gt; (dash) to ignore files. Any other unknown or hidden files are ignored.&lt;/p&gt;
&lt;p&gt;Example: Load &lt;strong&gt;txt&lt;/strong&gt; file extension as &lt;strong&gt;text/plain&lt;/strong&gt; MIME type.&lt;/p&gt;</source>
        <translation>&lt;p&gt;MIME-Typ auf &lt;strong&gt;-&lt;/strong&gt;(Minus) setzen, um Dateien zu ignorieren. Andere unbekannte oder versteckte Dateien werden ignoriert.&lt;/p&gt;
&lt;p&gt;Beispiel: &lt;strong&gt;txt&lt;/strong&gt;-Dateierweiterung als &lt;strong&gt;text/plain&lt;/strong&gt; MIME-Typ laden.&lt;/p&gt;</translation>
    </message>
    <message>
        <location filename="../plugins/itemsync/itemsyncsettings.ui" line="121"/>
        <source>Extensions</source>
        <translation>Erweiterung</translation>
    </message>
    <message>
        <location filename="../plugins/itemsync/itemsyncsettings.ui" line="126"/>
        <source>Item MIME Type</source>
        <translation>MIME-Typ-Eintrag</translation>
    </message>
</context>
<context>
    <name>ItemTagsLoader</name>
    <message>
        <location filename="../plugins/itemtags/itemtags.cpp" line="154"/>
        <source>Add a Tag</source>
        <translation>Ein Tag hinzufügen</translation>
    </message>
    <message>
        <location filename="../plugins/itemtags/itemtags.cpp" line="159"/>
        <source>Remove a Tag</source>
        <translation>Ein Tag entfernen</translation>
    </message>
    <message>
        <location filename="../plugins/itemtags/itemtags.cpp" line="178"/>
        <source>Tag as %1</source>
        <translation>Als %1 taggen</translation>
    </message>
    <message>
        <location filename="../plugins/itemtags/itemtags.cpp" line="184"/>
        <source>Remove tag %1</source>
        <translation>Tag %1 entfernen</translation>
    </message>
    <message>
        <location filename="../plugins/itemtags/itemtags.cpp" line="697"/>
        <source>Important</source>
        <comment>Tag name for example command</comment>
        <translation>Wichtig</translation>
    </message>
    <message>
        <location filename="../plugins/itemtags/itemtags.cpp" line="718"/>
        <source>Clear all tags</source>
        <translation>Alle Tags entfernen</translation>
    </message>
    <message>
        <location filename="../plugins/itemtags/itemtags.h" line="111"/>
        <source>Tags</source>
        <translation>Tags</translation>
    </message>
    <message>
        <location filename="../plugins/itemtags/itemtags.h" line="113"/>
        <source>Display tags for items.</source>
        <translation>Alle Tags für das Element anzeigen.</translation>
    </message>
</context>
<context>
    <name>ItemTagsSettings</name>
    <message>
        <location filename="../plugins/itemtags/itemtagssettings.ui" line="17"/>
        <source>Menu items for adding and removing custom tags can be added and customized in Commands dialog.</source>
        <translation>Menüeinträge zum Hinzufügen und zum Entfernen von Tags können im Dialog „Befehle“ konfiguriert werden.</translation>
    </message>
    <message>
        <location filename="../plugins/itemtags/itemtagssettings.ui" line="27"/>
        <source>More info is available on &lt;a href=&quot;https://copyq.readthedocs.io/en/latest/tags.html&quot;&gt;wiki page&lt;/a&gt;.</source>
        <translation>Mehr Informationen sind im &lt;a href=&quot;https://copyq.readthedocs.io/en/latest/tags.html&quot;&gt;Wiki&lt;/a&gt; verfügbar.</translation>
    </message>
    <message>
        <location filename="../plugins/itemtags/itemtagssettings.ui" line="38"/>
        <source>Tag Name</source>
        <translation>Name des Tags</translation>
    </message>
    <message>
        <location filename="../plugins/itemtags/itemtagssettings.ui" line="43"/>
        <source>Match</source>
        <translation>Match</translation>
    </message>
    <message>
        <location filename="../plugins/itemtags/itemtagssettings.ui" line="48"/>
        <source>Style Sheet</source>
        <translation>Style Sheet</translation>
    </message>
    <message>
        <location filename="../plugins/itemtags/itemtagssettings.ui" line="53"/>
        <source>Color</source>
        <translation>Farbe</translation>
    </message>
    <message>
        <location filename="../plugins/itemtags/itemtagssettings.ui" line="58"/>
        <source>Icon</source>
        <translation>Symbol</translation>
    </message>
    <message>
        <source>Add Actions to Menu and Toolbar</source>
        <translation type="vanished">Aktionen zum Menü und zur Symbolleiste hinzufügen</translation>
    </message>
</context>
<context>
    <name>ItemTextLoader</name>
    <message>
        <source>Te&amp;xt Items</source>
        <translation type="vanished">&amp;Textelemente</translation>
    </message>
    <message>
        <location filename="../plugins/itemtext/itemtext.h" line="76"/>
        <source>Text</source>
        <translation>Text</translation>
    </message>
    <message>
        <location filename="../plugins/itemtext/itemtext.h" line="78"/>
        <source>Display plain text and simple HTML items.</source>
        <translation>Elemente aus reinem Text und HTML anzeigen.</translation>
    </message>
</context>
<context>
    <name>ItemTextSettings</name>
    <message>
        <location filename="../plugins/itemtext/itemtextsettings.ui" line="17"/>
        <source>Save and display HTML and rich text</source>
        <translation>HTML und RTF speichern und anzeigen</translation>
    </message>
    <message>
        <location filename="../plugins/itemtext/itemtextsettings.ui" line="26"/>
        <source>Maximum number of lines to display (0 to show all):</source>
        <translation>Anzahl maximal anzuzeigender Zeilen (0 um alle anzuzeigen):</translation>
    </message>
    <message>
        <location filename="../plugins/itemtext/itemtextsettings.ui" line="60"/>
        <source>Maximum height in pixels (0 for no limit):</source>
        <translation>Maximale Höhe in Pixeln (0 für keine Begrenzung):</translation>
    </message>
</context>
<context>
    <name>ItemWebLoader</name>
    <message>
        <source>&amp;Web Items</source>
        <translation type="vanished">&amp;Webelemente</translation>
    </message>
    <message>
        <location filename="../plugins/itemweb/itemweb.h" line="90"/>
        <source>Web</source>
        <translation>Web</translation>
    </message>
    <message>
        <location filename="../plugins/itemweb/itemweb.h" line="92"/>
        <source>Display web pages.</source>
        <translation>Webseiten anzeigen.</translation>
    </message>
</context>
<context>
    <name>ItemWebSettings</name>
    <message>
        <location filename="../plugins/itemweb/itemwebsettings.ui" line="19"/>
        <source>Maximum height in pixels (0 for no limit):</source>
        <translation>Maximale Höhe in Pixeln (0 für keine Begrenzung):</translation>
    </message>
</context>
<context>
    <name>LogDialog</name>
    <message>
        <location filename="../src/ui/logdialog.ui" line="14"/>
        <source>CopyQ Log</source>
        <translation>CopyQ Log</translation>
    </message>
</context>
<context>
    <name>MainWindow</name>
    <message>
        <source>&amp;Find:</source>
        <translation type="vanished">&amp;Suchen:</translation>
    </message>
    <message>
        <source>&amp;clipboard</source>
        <translation type="vanished">&amp;Zwischenablage</translation>
    </message>
    <message>
        <location filename="../src/gui/mainwindow.cpp" line="525"/>
        <source>Exit?</source>
        <translation>Beenden?</translation>
    </message>
    <message>
        <source>&quot;%1&quot;</source>
        <translation type="vanished">„%1“</translation>
    </message>
    <message>
        <source>&lt;EMPTY&gt;</source>
        <translation type="vanished">&lt;LEER&gt;</translation>
    </message>
    <message>
        <source>&quot;%1&quot;</source>
        <comment>Quoted clipboard text in main window title and tray tooltip</comment>
        <translation type="vanished">„%1“</translation>
    </message>
    <message>
        <source>&lt;IMAGE&gt;</source>
        <comment>Part of main window title and tray tooltip shown if clipboard contains image</comment>
        <translation type="vanished">&lt;BILD&gt;</translation>
    </message>
    <message>
        <source>&lt;FILES&gt;</source>
        <comment>Part of main window title and tray tooltip shown if clipboard contains URLs/files</comment>
        <translation type="vanished">&lt;DATEI&gt;</translation>
    </message>
    <message>
        <source>&lt;EMPTY&gt;</source>
        <comment>Part of main window title and tray tooltip shown if clipboard is empty</comment>
        <translation type="vanished">&lt;LEER&gt;</translation>
    </message>
    <message>
        <source>&lt;DATA&gt;</source>
        <comment>Part of main window title and tray tooltip shown if clipboard contains unrecognized data</comment>
        <translation type="vanished">&lt;DATEN&gt;</translation>
    </message>
    <message>
        <location filename="../src/gui/mainwindow.cpp" line="526"/>
        <source>Do you want to &lt;strong&gt;exit&lt;/strong&gt; CopyQ?</source>
        <translation>Möchten Sie CopyQ &lt;strong&gt;beenden&lt;/strong&gt;?</translation>
    </message>
    <message>
        <location filename="../src/gui/mainwindow.cpp" line="573"/>
        <source>&amp;File</source>
        <translation>&amp;Datei</translation>
    </message>
    <message>
        <location filename="../src/gui/mainwindow.cpp" line="1777"/>
        <source>CopyQ Options for Import</source>
        <translation>CopyQ-Optionen für den Import</translation>
    </message>
    <message>
        <location filename="../src/gui/mainwindow.cpp" line="3045"/>
        <source>&amp;Show/Hide</source>
        <translation>&amp;Anzeigen/Ausblenden</translation>
    </message>
    <message>
        <source>&amp;New Item</source>
        <translation type="vanished">&amp;Neues Element</translation>
    </message>
    <message>
        <source>&amp;Import Tab...</source>
        <translation type="vanished">Reiter &amp;importieren …</translation>
    </message>
    <message>
        <source>Ctrl+I</source>
        <translation type="vanished">Strg+I</translation>
    </message>
    <message>
        <source>&amp;Export Tab...</source>
        <translation type="vanished">Reiter &amp;exportieren …</translation>
    </message>
    <message>
        <source>&amp;Action...</source>
        <translation type="vanished">&amp;Aktion …</translation>
    </message>
    <message>
        <source>Open action dialog</source>
        <translation type="vanished">Ausführungsdialog</translation>
    </message>
    <message>
        <source>&amp;Preferences</source>
        <translation type="vanished">&amp;Einstellungen</translation>
    </message>
    <message>
        <source>Ctrl+P</source>
        <translation type="vanished">Strg+P</translation>
    </message>
    <message>
        <source>Show &amp;Clipboard Content</source>
        <translation type="vanished">&amp;Inhalt der Zwischenablage anzeigen</translation>
    </message>
    <message>
        <source>Ctrl+Shift+C</source>
        <translation type="vanished">Strg+Umschalt+C</translation>
    </message>
    <message>
        <source>Ctrl+Shift+X</source>
        <translation type="vanished">Strg+Umschalt+X</translation>
    </message>
    <message>
        <source>E&amp;xit</source>
        <translation type="vanished">&amp;Beenden</translation>
    </message>
    <message>
        <source>Ctrl+Q</source>
        <translation type="vanished">Strg+Q</translation>
    </message>
    <message>
        <location filename="../src/gui/mainwindow.cpp" line="615"/>
        <source>&amp;Edit</source>
        <translation>&amp;Bearbeiten</translation>
    </message>
    <message>
        <source>&amp;Sort Selected Items</source>
        <translation type="vanished">Ausgewählte Elemente &amp;sortieren</translation>
    </message>
    <message>
        <source>Ctrl+Shift+S</source>
        <translation type="vanished">Strg+Umschalt+S</translation>
    </message>
    <message>
        <source>&amp;Reverse Selected Items</source>
        <translation type="vanished">&amp;Reihenfolge der ausgewählten Elemente umkehren</translation>
    </message>
    <message>
        <source>Ctrl+Shift+R</source>
        <translation type="vanished">Strg+Umschalt+R</translation>
    </message>
    <message>
        <source>&amp;Paste Items</source>
        <translation type="vanished">&amp;Elemente einfügen</translation>
    </message>
    <message>
        <source>&amp;Copy Selected Items</source>
        <translation type="vanished">Ausgewählte Elemente &amp;kopieren</translation>
    </message>
    <message>
        <location filename="../src/gui/mainwindow.cpp" line="639"/>
        <source>&amp;Item</source>
        <translation>&amp;Element</translation>
    </message>
    <message>
        <location filename="../src/gui/mainwindow.cpp" line="643"/>
        <source>&amp;Tabs</source>
        <translation>&amp;Reiter</translation>
    </message>
    <message>
        <source>&amp;New tab</source>
        <translation type="vanished">&amp;Neuer Reiter</translation>
    </message>
    <message>
        <source>Ctrl+T</source>
        <translation type="vanished">Strg+T</translation>
    </message>
    <message>
        <source>Re&amp;name tab</source>
        <translation type="vanished">Reiter umbe&amp;nennen</translation>
    </message>
    <message>
        <source>Re&amp;move tab</source>
        <translation type="vanished">Reiter en&amp;tfernen</translation>
    </message>
    <message>
        <source>Rename &amp;group %1</source>
        <translation type="vanished">Reiter&amp;gruppe %1 umbenennen</translation>
    </message>
    <message>
        <source>Re&amp;name tab %1</source>
        <translation type="vanished">Reiter %1 umbe&amp;nennen</translation>
    </message>
    <message>
        <source>Re&amp;move tab %1</source>
        <translation type="vanished">Reiter %1 entfernen</translation>
    </message>
    <message>
        <source>Remove group %1</source>
        <translation type="vanished">Reitergruppe %1 entfernen</translation>
    </message>
    <message>
        <source>Error</source>
        <translation type="vanished">Fehler</translation>
    </message>
    <message>
        <location filename="../src/gui/mainwindow.cpp" line="2013"/>
        <source>CopyQ Error</source>
        <comment>Notification error message title</comment>
        <translation>CopyQ-Fehler</translation>
    </message>
    <message>
        <source>%1 (%2)</source>
        <comment>Format for automatic tab renaming (%1 is name, %2 is number)</comment>
        <translation type="vanished">%1 (%2)</translation>
    </message>
    <message>
        <location filename="../src/gui/mainwindow.cpp" line="693"/>
        <source>&amp;New Tab</source>
        <translation>&amp;Neuer Reiter</translation>
    </message>
    <message>
        <location filename="../src/gui/mainwindow.cpp" line="695"/>
        <source>Rename &amp;Group %1</source>
        <translation>&amp;Gruppe %1 umbenennen</translation>
    </message>
    <message>
        <location filename="../src/gui/mainwindow.cpp" line="697"/>
        <source>Re&amp;name Tab %1</source>
        <translation>Reiter %1 umbe&amp;nennen</translation>
    </message>
    <message>
        <location filename="../src/gui/mainwindow.cpp" line="699"/>
        <source>Re&amp;move Tab %1</source>
        <translation>Reiter %1 en&amp;tfernen</translation>
    </message>
    <message>
        <location filename="../src/gui/mainwindow.cpp" line="701"/>
        <source>Remove Group %1</source>
        <translation>Gruppe %1 entfernen</translation>
    </message>
    <message>
        <location filename="../src/gui/mainwindow.cpp" line="703"/>
        <source>&amp;Change Tab Icon</source>
        <translation>&amp;Reitersymbol ändern</translation>
    </message>
    <message>
        <source>%1 - CopyQ</source>
        <comment>Main window title format (%1 is clipboard content label)</comment>
        <translation type="vanished">%1 - CopyQ</translation>
    </message>
    <message>
        <source>%1 - %2 - CopyQ</source>
        <comment>Main window title format (%1 is clipboard content label, %2 is session name)</comment>
        <translation type="vanished">%1 - %2 - CopyQ</translation>
    </message>
    <message>
        <location filename="../src/gui/mainwindow.cpp" line="3307"/>
        <source>CopyQ Options for Export</source>
        <translation>CopyQ-Optionen für den Export</translation>
    </message>
    <message>
        <location filename="../src/gui/mainwindow.cpp" line="3328"/>
        <source>CopyQ Export Error</source>
        <translation>CopyQ-Exportfehler</translation>
    </message>
    <message>
        <location filename="../src/gui/mainwindow.cpp" line="3329"/>
        <source>Failed to export file %1!</source>
        <translation>Die Datei %1 konnte nicht exportiert werden!</translation>
    </message>
    <message>
        <location filename="../src/gui/mainwindow.cpp" line="3417"/>
        <source>CopyQ Import Error</source>
        <translation>CopyQ-Importfehler</translation>
    </message>
    <message>
        <location filename="../src/gui/mainwindow.cpp" line="3418"/>
        <source>Failed to import file %1!</source>
        <translation>Die Datei %1 konnte nicht importiert werden!</translation>
    </message>
    <message>
        <source>Cannot save file %1!</source>
        <translation type="vanished">Die Datei %1 konnte nicht gespeichert werden!</translation>
    </message>
    <message>
        <source>Cannot open file %1!</source>
        <translation type="vanished">Die Datei %1 konnte nicht geöffnet werden!</translation>
    </message>
    <message>
        <source>%1 (%2)</source>
        <comment>Format for renaming items</comment>
        <translation type="vanished">%1 (%2)</translation>
    </message>
    <message>
        <source>Clipboard:
%1</source>
        <comment>Tray tooltip format</comment>
        <translation type="vanished">Zwischenablage:
%1</translation>
    </message>
    <message>
        <source>&amp;Rename tab</source>
        <translation type="vanished">Reiter um&amp;benennen</translation>
    </message>
    <message>
        <source>Ctrl+F2</source>
        <translation type="vanished">Strg+F2</translation>
    </message>
    <message>
        <source>&amp;Remove tab</source>
        <translation type="vanished">Reiter entfe&amp;rnen</translation>
    </message>
    <message>
        <source>Ctrl+W</source>
        <translation type="vanished">Strg+W</translation>
    </message>
    <message>
        <source>Co&amp;mmands</source>
        <translation type="vanished">&amp;Befehle</translation>
    </message>
    <message>
        <location filename="../src/gui/mainwindow.cpp" line="668"/>
        <source>&amp;Help</source>
        <translation>&amp;Hilfe</translation>
    </message>
    <message>
        <source>Rename &amp;group &quot;%1&quot;</source>
        <translation type="vanished">&amp;Gruppe „%1“ umbenennen</translation>
    </message>
    <message>
        <source>Re&amp;name tab &quot;%1&quot;</source>
        <translation type="vanished">Reiter „%1“ umbe&amp;nennen</translation>
    </message>
    <message>
        <source>Re&amp;move tab &quot;%1&quot;</source>
        <translation type="vanished">Reiter „%1“ ent&amp;fernen</translation>
    </message>
    <message>
        <source>Remove group &quot;%1&quot;</source>
        <translation type="vanished">Gruppe „%1“ entfernen</translation>
    </message>
    <message>
        <source>Error: %1
</source>
        <translation type="vanished">Fehler: %1
</translation>
    </message>
    <message>
        <source>Exit code: %1
</source>
        <translation type="vanished">Exitcode: %1
</translation>
    </message>
    <message>
        <source>Command &quot;%1&quot;</source>
        <translation type="vanished">Befehl: „%1“</translation>
    </message>
    <message>
        <location filename="../src/gui/mainwindow.cpp" line="1222"/>
        <source>&amp;Enable Clipboard Storing</source>
        <translation>Speichern der Zwisch&amp;enablage aktivieren</translation>
    </message>
    <message>
        <location filename="../src/gui/mainwindow.cpp" line="1223"/>
        <source>&amp;Disable Clipboard Storing</source>
        <translation>Speichern der Zwischenablage &amp;deaktivieren</translation>
    </message>
    <message>
        <source>CopyQ Error</source>
        <comment>Tray tooltip error message title</comment>
        <translation type="vanished">CopyQ-Fehler</translation>
    </message>
    <message>
        <source>Loading configuration</source>
        <translation type="vanished">Konfiguration wird geladen</translation>
    </message>
    <message>
        <source>Configuration loaded</source>
        <translation type="vanished">Konfiguration wurde geladen</translation>
    </message>
    <message>
        <source>&amp;Rename tab &quot;%1&quot;</source>
        <translation type="vanished">&amp;Reiter „%1“ umbenennen</translation>
    </message>
    <message>
        <source>&amp;Remove tab &quot;%1&quot;</source>
        <translation type="vanished">&amp;Reiter „%1“ entfernen</translation>
    </message>
    <message>
        <source>&lt;IMAGE&gt;</source>
        <translation type="vanished">&lt;BILD&gt;</translation>
    </message>
    <message>
        <source>&lt;FILES&gt;</source>
        <translation type="vanished">&lt;DATEI&gt;</translation>
    </message>
    <message>
        <source>&lt;DATA&gt;</source>
        <translation type="vanished">&lt;DATEN&gt;</translation>
    </message>
    <message>
        <source>Clipboard:
%1</source>
        <translation type="vanished">Zwischenablage:
%1</translation>
    </message>
    <message>
        <source>%1 - CopyQ</source>
        <translation type="vanished">%1 - CopyQ</translation>
    </message>
    <message>
        <source>%1 - %2 - CopyQ</source>
        <translation type="vanished">%1 - %2 - CopyQ</translation>
    </message>
    <message>
        <source>Clipboard</source>
        <translation type="vanished">Zwischenablage</translation>
    </message>
    <message>
        <source>KILL</source>
        <translation type="vanished">KILL</translation>
    </message>
    <message>
        <source>&lt;b&gt;COMMAND:&lt;/b&gt;</source>
        <translation type="vanished">&lt;b&gt;BEFEHL:&lt;/b&gt;</translation>
    </message>
    <message>
        <source>&lt;b&gt;INPUT:&lt;/b&gt;</source>
        <translation type="vanished">&lt;b&gt;EINGABE:&lt;/b&gt;</translation>
    </message>
    <message>
        <location filename="../src/gui/mainwindow.cpp" line="744"/>
        <source>&amp;Clipboard: %1</source>
        <comment>Tray menu clipboard item format</comment>
        <translation>&amp;Zwischenablage: %1</translation>
    </message>
    <message>
        <location filename="../src/gui/mainwindow.cpp" line="313"/>
        <source>CopyQ Items (*.cpq)</source>
        <translation>CopyQ-Elemente (*.cpq)</translation>
    </message>
    <message>
        <source>CopyQ Error Saving File</source>
        <translation type="vanished">CopyQ-Fehler beim Speichern von Datei</translation>
    </message>
    <message>
        <source>Cannot save file &quot;%1&quot;!</source>
        <translation type="vanished">Datei „%1“ konnte nicht gespeichert werden!</translation>
    </message>
    <message>
        <source>CopyQ Error Opening File</source>
        <translation type="vanished">Copyq-Fehler beim Öffnen von Datei</translation>
    </message>
    <message>
        <source>Cannot open file &quot;%1&quot;!</source>
        <translation type="vanished">Datei „%1“ konnte nicht geöffnet werden!</translation>
    </message>
    <message>
        <source>Executing: %1</source>
        <translation type="vanished">Ausführung: %1</translation>
    </message>
    <message>
        <location filename="../src/gui/mainwindow.cpp" line="3570"/>
        <source>Remove All Tabs in Group?</source>
        <translation>Alle Reiter in der Gruppe entfernen?</translation>
    </message>
    <message>
        <location filename="../src/gui/mainwindow.cpp" line="3571"/>
        <source>Do you want to remove &lt;strong&gt;all tabs&lt;/strong&gt; in group &lt;strong&gt;%1&lt;/strong&gt;?</source>
        <translation>Wollen Sie wirklich &lt;strong&gt;alle Reiter&lt;/strong&gt; in der Gruppe &lt;strong&gt;%1&lt;/strong&gt; entfernen?</translation>
    </message>
    <message>
        <location filename="../src/gui/mainwindow.cpp" line="3618"/>
        <source>Remove Tab?</source>
        <translation>Reiter entfernen?</translation>
    </message>
    <message>
        <location filename="../src/gui/mainwindow.cpp" line="3619"/>
        <source>Do you want to remove tab &lt;strong&gt;%1&lt;/strong&gt;?</source>
        <translation>Wollen Sie den Reiter &lt;strong&gt;%1&lt;/strong&gt; entfernen?</translation>
    </message>
    <message>
        <location filename="../src/ui/mainwindow.ui" line="17"/>
        <source>CopyQ</source>
        <translation>CopyQ</translation>
    </message>
</context>
<context>
    <name>Notification</name>
    <message>
        <source>CopyQ Inspect Notification</source>
        <translation type="vanished">CopyQ Untersuchungsbenachrichtigung</translation>
    </message>
    <message>
        <source>&amp;Copy</source>
        <translation type="vanished">Kopieren</translation>
    </message>
    <message>
        <source>Right click to show</source>
        <translation type="vanished">Zum Anzeigen rechts klicken</translation>
    </message>
</context>
<context>
    <name>PluginWidget</name>
    <message>
        <source>Enable this clipboard content to be saved and displayed</source>
        <translation type="vanished">Speicherung und Anzeige dieses Inhalts anktivieren</translation>
    </message>
    <message>
        <source>&amp;Enable</source>
        <translation type="vanished">&amp;Aktivieren</translation>
    </message>
    <message>
        <source>author: %1</source>
        <translation type="vanished">Autor: %1</translation>
    </message>
</context>
<context>
    <name>ProcessManagerDialog</name>
    <message>
        <source>CopyQ Process Manager</source>
        <translation type="vanished">CopyQ-Prozessmanager</translation>
    </message>
    <message>
        <source>Started</source>
        <translation type="vanished">Gestartet</translation>
    </message>
    <message>
        <source>Finished</source>
        <translation type="vanished">Beendet</translation>
    </message>
    <message>
        <source>Name</source>
        <translation type="vanished">Name</translation>
    </message>
    <message>
        <source>Status</source>
        <translation type="vanished">Status</translation>
    </message>
    <message>
        <source>Starting</source>
        <translation type="vanished">Startet</translation>
    </message>
    <message>
        <source>Terminate</source>
        <translation type="vanished">Abbrechen</translation>
    </message>
    <message>
        <source>Running</source>
        <translation type="vanished">Wird ausgeführt</translation>
    </message>
    <message>
        <source>Failed</source>
        <translation type="vanished">Fehlgeschlagen</translation>
    </message>
    <message>
        <source>Remove</source>
        <translation type="vanished">Entfernen</translation>
    </message>
</context>
<context>
    <name>Proxy</name>
    <message>
        <location filename="../plugins/itemfakevim/itemfakevim.cpp" line="451"/>
        <source>Information</source>
        <translation>Information</translation>
    </message>
</context>
<context>
    <name>QObject</name>
    <message>
        <source>CopyQ: %1
</source>
        <translation type="vanished">CopyQ: %1
</translation>
    </message>
    <message>
        <source>CopyQ warning: %1
</source>
        <translation type="vanished">CopyQ-Warnung: %1
</translation>
    </message>
    <message>
        <source>CopyQ ERROR: %1
</source>
        <translation type="vanished">CopyQ-FEHLER: %1
</translation>
    </message>
    <message>
        <source>%1</source>
        <comment>Label for single-line text in clipboard</comment>
        <translation type="vanished">%1</translation>
    </message>
    <message numerus="yes">
        <source>&quot;%1&quot; (%n lines)</source>
        <comment>Label for multi-line text in clipboard</comment>
        <translation type="vanished">
            <numerusform>„%1“ (%n Zeile)</numerusform>
            <numerusform>„%1“ (%n Zeilen)</numerusform>
        </translation>
    </message>
    <message>
        <source>&quot;%1&quot;</source>
        <comment>Label for single-line text in clipboard</comment>
        <translation type="vanished">„%1“</translation>
    </message>
    <message>
        <source>warning: %1</source>
        <translation type="vanished">Warnung: %1</translation>
    </message>
    <message>
        <source>ERROR: %1</source>
        <translation type="vanished">FEHLER: %1</translation>
    </message>
    <message>
        <location filename="../src/common/common.cpp" line="506"/>
        <source>&lt;HIDDEN&gt;</source>
        <comment>Label for hidden/secret clipboard content</comment>
        <translation>&lt;VERSTECKT&gt;</translation>
    </message>
    <message numerus="yes">
        <location filename="../src/common/common.cpp" line="512"/>
        <source>%1 (%n lines)</source>
        <comment>Label for multi-line text in clipboard</comment>
        <translation>
            <numerusform>%1 (%n Zeile)</numerusform>
            <numerusform>%1 (%n Zeilen)</numerusform>
        </translation>
    </message>
    <message>
        <location filename="../src/common/common.cpp" line="522"/>
        <source>&lt;IMAGE&gt;</source>
        <comment>Label for image in clipboard</comment>
        <translation>&lt;BILD&gt;</translation>
    </message>
    <message>
        <location filename="../src/common/common.cpp" line="524"/>
        <source>&lt;ITEMS&gt;</source>
        <comment>Label for copied items in clipboard</comment>
        <translation>&lt;ELEMENTE&gt;</translation>
    </message>
    <message>
        <source>&lt;FILES&gt;</source>
        <comment>Label for URLs/files in clipboard</comment>
        <translation type="vanished">&lt;DATEIEN&gt;</translation>
    </message>
    <message>
        <location filename="../src/common/common.cpp" line="526"/>
        <source>&lt;EMPTY&gt;</source>
        <comment>Label for empty clipboard</comment>
        <translation>&lt;LEER&gt;</translation>
    </message>
    <message>
        <location filename="../src/common/common.cpp" line="528"/>
        <source>&lt;DATA&gt;</source>
        <comment>Label for data in clipboard</comment>
        <translation>&lt;DATEN&gt;</translation>
    </message>
    <message>
        <location filename="../src/common/shortcuts.cpp" line="49"/>
        <source>Backspace</source>
        <comment>Key to remove item or MIME on OS X</comment>
        <translation>Rücktaste</translation>
    </message>
    <message>
        <location filename="../src/common/shortcuts.cpp" line="51"/>
        <source>Delete</source>
        <comment>Key to remove item or MIME</comment>
        <translation>Entf</translation>
    </message>
    <message>
        <source>Clipboard history file copyq.dat is corrupted!</source>
        <translation type="vanished">Verlaufsdatei copyq.dat ist beschädigt!</translation>
    </message>
    <message>
        <source>CopyQ server is already running.</source>
        <translation type="vanished">CopyQ-Server ist bereits gestartet.</translation>
    </message>
    <message>
        <location filename="../src/main.cpp" line="215"/>
        <source>Session name must contain at most 16 characters
which can be letters, digits, &apos;-&apos; or &apos;_&apos;!</source>
        <translation>Sitzungsname darf höchstens 16 Zeichen enthalten, erlaubt sind Buchstaben, Zahlen, „-“ oder „_“!</translation>
    </message>
    <message>
        <source>socketpair() failed!</source>
        <translation type="vanished">socketpair() ist fehlgeschlagen!</translation>
    </message>
    <message>
        <source>sigaction() failed!</source>
        <translation type="vanished">sigaction() ist fehlgeschalgen!</translation>
    </message>
    <message>
        <source>Item file %1 is corrupted or some CopyQ plugins are missing!</source>
        <translation type="vanished">Elementdatei %1 ist beschädigt oder es fehlen CopyQ-Plugins!</translation>
    </message>
    <message>
        <source>No plugins loaded</source>
        <translation type="vanished">Keine Plugins geladen</translation>
    </message>
    <message>
        <source>Loading plugin: %1</source>
        <translation type="vanished">Plugin wird geladen: %1</translation>
    </message>
    <message>
        <source>No plugins loaded!</source>
        <translation type="vanished">Keine Plugins geladen!</translation>
    </message>
    <message numerus="yes">
        <location filename="../src/scriptable/scriptableproxy.cpp" line="2048"/>
        <source>%1&lt;div align=&quot;right&quot;&gt;&lt;small&gt;&amp;mdash; %n lines &amp;mdash;&lt;/small&gt;&lt;/div&gt;</source>
        <comment>Notification label for multi-line text in clipboard</comment>
        <translation>
            <numerusform>%1&lt;div align=&quot;right&quot;&gt;&lt;small&gt;&amp;mdash; %n Zeile &amp;mdash;&lt;/small&gt;&lt;/div&gt;</numerusform>
            <numerusform>%1&lt;div align=&quot;right&quot;&gt;&lt;small&gt;&amp;mdash; %n Zeilen &amp;mdash;&lt;/small&gt;&lt;/div&gt;</numerusform>
        </translation>
    </message>
    <message>
        <location filename="../src/scriptable/scriptableproxy.cpp" line="2051"/>
        <source>%1</source>
        <comment>Notification label for single-line text in clipboard</comment>
        <translation>%1</translation>
    </message>
    <message>
        <source>Data deserialization failed: %1</source>
        <translation type="vanished">Datendeserialisierung fehlgeschlagen: %1</translation>
    </message>
    <message>
        <location filename="../src/common/appconfig.cpp" line="39"/>
        <source>&amp;clipboard</source>
        <comment>Default name of the tab that automatically stores new clipboard content</comment>
        <translation>Zwis&amp;chenablage</translation>
    </message>
    <message>
        <location filename="../src/gui/menuitems.cpp" line="60"/>
        <source>&amp;New Item</source>
        <translation>&amp;Neues Element</translation>
    </message>
    <message>
        <source>&amp;Import Tab...</source>
        <translation type="vanished">Reiter &amp;importieren …</translation>
    </message>
    <message>
        <location filename="../src/gui/menuitems.cpp" line="62"/>
        <source>Ctrl+I</source>
        <translation>Strg+I</translation>
    </message>
    <message>
        <source>&amp;Export Tab...</source>
        <translation type="vanished">Reiter &amp;exportieren …</translation>
    </message>
    <message>
        <location filename="../src/gui/menuitems.cpp" line="62"/>
        <source>&amp;Import...</source>
        <translation>&amp;Importieren …</translation>
    </message>
    <message>
        <location filename="../src/gui/menuitems.cpp" line="64"/>
        <source>&amp;Export...</source>
        <translation>&amp;Exportieren …</translation>
    </message>
    <message>
        <location filename="../src/gui/menuitems.cpp" line="66"/>
        <source>&amp;Preferences...</source>
        <translation>Ein&amp;stellungen …</translation>
    </message>
    <message>
        <location filename="../src/gui/menuitems.cpp" line="66"/>
        <source>Ctrl+P</source>
        <translation>Strg+P</translation>
    </message>
    <message>
        <location filename="../src/gui/menuitems.cpp" line="70"/>
        <source>C&amp;ommands/Global Shortcuts...</source>
        <translation>Befehle/Gl&amp;obale Tastenkombinationen …</translation>
    </message>
    <message>
        <location filename="../src/gui/menuitems.cpp" line="72"/>
        <source>C&amp;ommands...</source>
        <translation>Be&amp;fehle …</translation>
    </message>
    <message>
        <location filename="../src/gui/menuitems.cpp" line="74"/>
        <source>F6</source>
        <translation>F6</translation>
    </message>
    <message>
        <location filename="../src/gui/menuitems.cpp" line="76"/>
        <source>Show &amp;Clipboard Content</source>
        <translation>&amp;Inhalt der Zwischenablage anzeigen</translation>
    </message>
    <message>
        <location filename="../src/gui/menuitems.cpp" line="77"/>
        <source>Ctrl+Shift+C</source>
        <translation>Strg+Umschalt+C</translation>
    </message>
    <message>
        <location filename="../src/gui/menuitems.cpp" line="78"/>
        <source>&amp;Toggle Clipboard Storing</source>
        <translation>Speichern der Zwischenablage de-/ak&amp;tivieren</translation>
    </message>
    <message>
        <location filename="../src/gui/menuitems.cpp" line="79"/>
        <source>Ctrl+Shift+X</source>
        <translation>Strg+Umschalt+X</translation>
    </message>
    <message>
        <location filename="../src/gui/menuitems.cpp" line="80"/>
        <source>P&amp;rocess Manager</source>
        <translation>P&amp;rozess Manager</translation>
    </message>
    <message>
        <location filename="../src/gui/menuitems.cpp" line="81"/>
        <source>Ctrl+Shift+Z</source>
        <translation>Strg+Umschalt+Z</translation>
    </message>
    <message>
        <location filename="../src/gui/menuitems.cpp" line="82"/>
        <source>E&amp;xit</source>
        <translation>Beenden</translation>
    </message>
    <message>
        <location filename="../src/gui/menuitems.cpp" line="82"/>
        <source>Ctrl+Q</source>
        <translation>Strg+Q</translation>
    </message>
    <message>
        <location filename="../src/gui/menuitems.cpp" line="85"/>
        <source>&amp;Sort Selected Items</source>
        <translation>Ausgewählte Elemente &amp;sortieren</translation>
    </message>
    <message>
        <location filename="../src/gui/menuitems.cpp" line="86"/>
        <source>Ctrl+Shift+S</source>
        <translation>Strg+Umschalt+S</translation>
    </message>
    <message>
        <location filename="../src/gui/menuitems.cpp" line="88"/>
        <source>&amp;Reverse Selected Items</source>
        <translation>&amp;Reihenfolge der ausgewählten Elemente umkehren</translation>
    </message>
    <message>
        <location filename="../src/gui/menuitems.cpp" line="89"/>
        <source>Ctrl+Shift+R</source>
        <translation>Strg+Umschalt+R</translation>
    </message>
    <message>
        <location filename="../src/gui/menuitems.cpp" line="91"/>
        <source>&amp;Paste Items</source>
        <translation>Elemente einfügen</translation>
    </message>
    <message>
        <location filename="../src/gui/menuitems.cpp" line="93"/>
        <source>&amp;Copy Selected Items</source>
        <translation>Ausgewählte Elemente &amp;kopieren</translation>
    </message>
    <message>
        <location filename="../src/gui/menuitems.cpp" line="95"/>
        <source>&amp;Find</source>
        <translation>&amp;Suchen</translation>
    </message>
    <message>
        <location filename="../src/gui/menuitems.cpp" line="98"/>
        <source>Move to &amp;Clipboard</source>
        <translation>In die Zwis&amp;chenablage verschieben</translation>
    </message>
    <message>
        <location filename="../src/gui/menuitems.cpp" line="100"/>
        <source>&amp;Show Content...</source>
        <translation>Inhalt anzeigen …</translation>
    </message>
    <message>
        <location filename="../src/gui/menuitems.cpp" line="101"/>
        <source>F4</source>
        <translation>F4</translation>
    </message>
    <message>
        <location filename="../src/gui/menuitems.cpp" line="102"/>
        <source>&amp;Show Preview</source>
        <translation>Vor&amp;schau anzeigen</translation>
    </message>
    <message>
        <location filename="../src/gui/menuitems.cpp" line="103"/>
        <source>F7</source>
        <translation>F7</translation>
    </message>
    <message>
        <location filename="../src/gui/menuitems.cpp" line="104"/>
        <source>&amp;Remove</source>
        <translation>Entfe&amp;rnen</translation>
    </message>
    <message>
        <location filename="../src/gui/menuitems.cpp" line="106"/>
        <source>&amp;Edit</source>
        <translation>&amp;Bearbeiten</translation>
    </message>
    <message>
        <location filename="../src/gui/menuitems.cpp" line="106"/>
        <source>F2</source>
        <translation>F2</translation>
    </message>
    <message>
        <location filename="../src/gui/menuitems.cpp" line="108"/>
        <source>Edit &amp;Notes</source>
        <translation>&amp;Notizen bearbeiten</translation>
    </message>
    <message>
        <location filename="../src/gui/menuitems.cpp" line="109"/>
        <source>Shift+F2</source>
        <translation>Umschalt+F2</translation>
    </message>
    <message>
        <location filename="../src/gui/menuitems.cpp" line="110"/>
        <source>E&amp;dit with editor</source>
        <translation>Mit E&amp;ditor bearbeiten</translation>
    </message>
    <message>
        <location filename="../src/gui/menuitems.cpp" line="111"/>
        <source>Ctrl+E</source>
        <translation>Strg+E</translation>
    </message>
    <message>
        <location filename="../src/gui/menuitems.cpp" line="112"/>
        <source>&amp;Action...</source>
        <translation>&amp;Aktion …</translation>
    </message>
    <message>
        <location filename="../src/gui/menuitems.cpp" line="112"/>
        <source>F5</source>
        <translation>F5</translation>
    </message>
    <message>
        <source>Next Format</source>
        <translation type="vanished">Nächstes Format</translation>
    </message>
    <message>
        <source>Ctrl+Right</source>
        <translation type="vanished">Strg+Pfeil rechts</translation>
    </message>
    <message>
        <source>Previous Format</source>
        <translation type="vanished">Vorheriges Format</translation>
    </message>
    <message>
        <source>Ctrl+Left</source>
        <translation type="vanished">Strg+Pfeil links</translation>
    </message>
    <message>
        <location filename="../src/gui/menuitems.cpp" line="115"/>
        <source>Move Up</source>
        <translation>Nach oben verschieben</translation>
    </message>
    <message>
        <location filename="../src/gui/menuitems.cpp" line="116"/>
        <source>Ctrl+Up</source>
        <translation>Strg+Pfeil hoch</translation>
    </message>
    <message>
        <location filename="../src/gui/menuitems.cpp" line="117"/>
        <source>Move Down</source>
        <translation>Nach unten verschieben</translation>
    </message>
    <message>
        <location filename="../src/gui/menuitems.cpp" line="118"/>
        <source>Ctrl+Down</source>
        <translation>Strg+Pfeil runter</translation>
    </message>
    <message>
        <location filename="../src/gui/menuitems.cpp" line="119"/>
        <source>Move to Top</source>
        <translation>An Anfang verschieben</translation>
    </message>
    <message>
        <location filename="../src/gui/menuitems.cpp" line="120"/>
        <source>Ctrl+Home</source>
        <translation>Strg+Pos1</translation>
    </message>
    <message>
        <location filename="../src/gui/menuitems.cpp" line="121"/>
        <source>Move to Bottom</source>
        <translation>Ans Ende verschieben</translation>
    </message>
    <message>
        <location filename="../src/gui/menuitems.cpp" line="122"/>
        <source>Ctrl+End</source>
        <translation>Strg+Ende</translation>
    </message>
    <message>
        <location filename="../src/gui/menuitems.cpp" line="124"/>
        <source>&amp;New Tab</source>
        <translation>&amp;Neuer Reiter</translation>
    </message>
    <message>
        <location filename="../src/gui/menuitems.cpp" line="125"/>
        <source>Ctrl+T</source>
        <translation>Strg+T</translation>
    </message>
    <message>
        <location filename="../src/gui/menuitems.cpp" line="126"/>
        <source>R&amp;ename Tab</source>
        <translation>Reiter umb&amp;enennen</translation>
    </message>
    <message>
        <location filename="../src/gui/menuitems.cpp" line="127"/>
        <source>Ctrl+F2</source>
        <translation>Strg+F2</translation>
    </message>
    <message>
        <location filename="../src/gui/menuitems.cpp" line="128"/>
        <source>Re&amp;move Tab</source>
        <translation>Reiter entfernen</translation>
    </message>
    <message>
        <location filename="../src/gui/menuitems.cpp" line="129"/>
        <source>Ctrl+W</source>
        <translation>Strg+W</translation>
    </message>
    <message>
        <location filename="../src/gui/menuitems.cpp" line="130"/>
        <source>&amp;Change Tab Icon</source>
        <translation>&amp;Reitersymbol ändern</translation>
    </message>
    <message>
        <location filename="../src/gui/menuitems.cpp" line="131"/>
        <source>Ctrl+Shift+T</source>
        <translation>Strg+Umschalt+T</translation>
    </message>
    <message>
        <location filename="../src/gui/menuitems.cpp" line="132"/>
        <source>Ne&amp;xt Tab</source>
        <translation>&amp;Nächster Reiter</translation>
    </message>
    <message>
        <location filename="../src/gui/menuitems.cpp" line="133"/>
        <source>Right</source>
        <comment>Default shortcut to focus next tab</comment>
        <translation>Rechts</translation>
    </message>
    <message>
        <location filename="../src/gui/menuitems.cpp" line="136"/>
        <source>Left</source>
        <comment>Default shortcut to focus previous tab</comment>
        <translation>Links</translation>
    </message>
    <message>
        <location filename="../src/gui/menuitems.cpp" line="146"/>
        <source>Open Item Context Menu</source>
        <translation>Kontextmenü für Elemente öffnen</translation>
    </message>
    <message>
        <location filename="../src/gui/menuitems.cpp" line="147"/>
        <source>Shift+F10</source>
        <comment>Default shortcut to open item context menu</comment>
        <translation>Umschalt+F10</translation>
    </message>
    <message>
        <source>Right</source>
        <translation type="vanished">Rechts</translation>
    </message>
    <message>
        <location filename="../src/gui/menuitems.cpp" line="135"/>
        <source>&amp;Previous Tab</source>
        <translation>&amp;Vorheriger Reiter</translation>
    </message>
    <message>
        <source>Left</source>
        <translation type="vanished">Links</translation>
    </message>
    <message>
        <location filename="../src/gui/menuitems.cpp" line="141"/>
        <source>&amp;Show Log</source>
        <translation>Log anzeigen</translation>
    </message>
    <message>
        <location filename="../src/gui/menuitems.cpp" line="141"/>
        <source>F12</source>
        <translation>F12</translation>
    </message>
    <message>
        <location filename="../src/gui/menuitems.cpp" line="143"/>
        <source>&amp;About</source>
        <translation>Über</translation>
    </message>
    <message>
        <location filename="../src/gui/menuitems.cpp" line="139"/>
        <source>&amp;Help</source>
        <translation>&amp;Hilfe</translation>
    </message>
    <message>
        <source>Cannot create directory for settings %1!</source>
        <translation type="vanished">Das Konfigurationsverzeichnis %1 konnte nicht erstellt werden!</translation>
    </message>
    <message>
        <source>Cannot save tab %1 to %2 (%3)!</source>
        <translation type="vanished">Der Reiter %1 konnte nicht in %2 (%3) gespeichert werden!</translation>
    </message>
    <message>
        <location filename="../src/item/itemfactory.cpp" line="389"/>
        <source>Tab %1 is corrupted or some CopyQ plugins are missing!</source>
        <translation>Der Inhalt des Reiters %1 ist beschädigt oder benötigte CopyQ-Plugins sind nicht vorhanden!</translation>
    </message>
</context>
<context>
    <name>Scriptable</name>
    <message>
        <source>Show main window.</source>
        <translation type="vanished">Hauptfenster anzeigen.</translation>
    </message>
    <message>
        <location filename="../src/scriptable/commandhelp.cpp" line="66"/>
        <source>Hide main window.</source>
        <translation>Hauptfenster ausblenden.</translation>
    </message>
    <message>
        <location filename="../src/scriptable/commandhelp.cpp" line="68"/>
        <source>Show or hide main window.</source>
        <translation>Hauptfenster anzeigen oder ausblenden.</translation>
    </message>
    <message>
        <location filename="../src/scriptable/commandhelp.cpp" line="70"/>
        <source>Open context menu.</source>
        <translation>Kontextmenü öffnen.</translation>
    </message>
    <message>
        <location filename="../src/scriptable/commandhelp.cpp" line="72"/>
        <source>Exit server.</source>
        <translation>Server beenden.</translation>
    </message>
    <message>
        <location filename="../src/scriptable/commandhelp.cpp" line="77"/>
        <source>Print clipboard content.</source>
        <translation>Inhalt der Zwischenablage ausgeben.</translation>
    </message>
    <message>
        <location filename="../src/scriptable/commandhelp.cpp" line="78"/>
        <location filename="../src/scriptable/commandhelp.cpp" line="82"/>
        <location filename="../src/scriptable/commandhelp.cpp" line="90"/>
        <location filename="../src/scriptable/commandhelp.cpp" line="92"/>
        <location filename="../src/scriptable/commandhelp.cpp" line="123"/>
        <location filename="../src/scriptable/commandhelp.cpp" line="126"/>
        <location filename="../src/scriptable/commandhelp.cpp" line="128"/>
        <source>MIME</source>
        <translation>MIME</translation>
    </message>
    <message>
        <location filename="../src/scriptable/commandhelp.cpp" line="81"/>
        <source>Print X11 selection content.</source>
        <translation>Inhalt der X11 Selektion(en) ausgeben.</translation>
    </message>
    <message>
        <source>Print number of items in history.</source>
        <translation type="vanished">Anzahl der Elementen im Verlauf ausgeben.</translation>
    </message>
    <message>
        <location filename="../src/scriptable/commandhelp.cpp" line="98"/>
        <location filename="../src/scriptable/commandhelp.cpp" line="108"/>
        <location filename="../src/scriptable/commandhelp.cpp" line="116"/>
        <location filename="../src/scriptable/commandhelp.cpp" line="123"/>
        <location filename="../src/scriptable/commandhelp.cpp" line="125"/>
        <source>ROW</source>
        <translation>ROW</translation>
    </message>
    <message>
        <location filename="../src/scriptable/commandhelp.cpp" line="104"/>
        <source>Add text into clipboard.</source>
        <translation>Text in die Zwischenablage einfügen.</translation>
    </message>
    <message>
        <location filename="../src/scriptable/commandhelp.cpp" line="88"/>
        <location filename="../src/scriptable/commandhelp.cpp" line="105"/>
        <location filename="../src/scriptable/commandhelp.cpp" line="109"/>
        <source>TEXT</source>
        <translation>TEXT</translation>
    </message>
    <message>
        <location filename="../src/scriptable/commandhelp.cpp" line="107"/>
        <source>Insert text into given row.</source>
        <translation>Text in die angegebene Zeile einfügen.</translation>
    </message>
    <message>
        <location filename="../src/scriptable/commandhelp.cpp" line="111"/>
        <source>Remove items in given rows.</source>
        <translation>Elemente der angegebenen Reihe entfernen.</translation>
    </message>
    <message>
        <location filename="../src/scriptable/commandhelp.cpp" line="112"/>
        <location filename="../src/scriptable/commandhelp.cpp" line="132"/>
        <location filename="../src/scriptable/commandhelp.cpp" line="136"/>
        <source>ROWS</source>
        <translation>ROWS</translation>
    </message>
    <message>
        <location filename="../src/scriptable/commandhelp.cpp" line="114"/>
        <source>Edit items or edit new one.
Value -1 is for current text in clipboard.</source>
        <translation>Elemente bearbeiten oder neue Elemente erstellen.
Wert -1 steht für die aktuelle Zwischenablage.</translation>
    </message>
    <message>
        <location filename="../src/scriptable/commandhelp.cpp" line="122"/>
        <source>Print raw data of clipboard or item in row.</source>
        <translation>Rohdaten der Zwischenablage oder des Elements in die Reihe ausgeben.</translation>
    </message>
    <message>
        <location filename="../src/scriptable/commandhelp.cpp" line="91"/>
        <location filename="../src/scriptable/commandhelp.cpp" line="92"/>
        <location filename="../src/scriptable/commandhelp.cpp" line="127"/>
        <location filename="../src/scriptable/commandhelp.cpp" line="128"/>
        <source>DATA</source>
        <translation>DATA</translation>
    </message>
    <message>
        <location filename="../src/scriptable/commandhelp.cpp" line="63"/>
        <source>Show main window and optionally open tab with given name.</source>
        <translation>Hauptfenster anzeigen und optional den Reiter mit dem angegeben Namen öffnen.</translation>
    </message>
    <message>
        <location filename="../src/scriptable/commandhelp.cpp" line="74"/>
        <source>Disable or enable clipboard content storing.</source>
        <translation>Speichern der Zwischenablage aktivieren oder deaktivieren.</translation>
    </message>
    <message>
        <location filename="../src/scriptable/commandhelp.cpp" line="85"/>
        <source>Paste clipboard to current window
(may not work with some applications).</source>
        <translation>Zwischenablage in das aktuelle Fenster einfügen (funktioniert möglicherweise mit einigen Anwendungen nicht).</translation>
    </message>
    <message>
        <location filename="../src/scriptable/commandhelp.cpp" line="87"/>
        <source>Set clipboard text.</source>
        <translation>Zwischenablagetext festlegen.</translation>
    </message>
    <message>
        <location filename="../src/scriptable/commandhelp.cpp" line="89"/>
        <source>
Set clipboard content.</source>
        <translation>
Inhalt der Zwischenablage festlegen.</translation>
    </message>
    <message>
        <location filename="../src/scriptable/commandhelp.cpp" line="95"/>
        <source>Print amount of items in current tab.</source>
        <translation>Anzahl der Elemente des aktiven Reiters ausgeben.</translation>
    </message>
    <message>
        <location filename="../src/scriptable/commandhelp.cpp" line="97"/>
        <source>Copy item in the row to clipboard.</source>
        <translation>Element der aktuellen Reihe in die Zwischenablage kopieren.</translation>
    </message>
    <message>
        <location filename="../src/scriptable/commandhelp.cpp" line="100"/>
        <source>Copy next item from current tab to clipboard.</source>
        <translation>Nächstes Element des aktuellen Reiters in die Zwischenablage kopieren.</translation>
    </message>
    <message>
        <location filename="../src/scriptable/commandhelp.cpp" line="102"/>
        <source>Copy previous item from current tab to clipboard.</source>
        <translation>Vorheriges Element des aktuellen Reiters in die Zwischenablage kopieren.</translation>
    </message>
    <message>
        <location filename="../src/scriptable/commandhelp.cpp" line="119"/>
        <source>Set separator for items on output.</source>
        <translation>Trennzeichen für Elemente bei der Ausgabe festlegen.</translation>
    </message>
    <message>
        <location filename="../src/scriptable/commandhelp.cpp" line="120"/>
        <location filename="../src/scriptable/commandhelp.cpp" line="137"/>
        <source>SEPARATOR</source>
        <translation>SEPARATOR</translation>
    </message>
    <message>
        <location filename="../src/scriptable/commandhelp.cpp" line="124"/>
        <source>
Write raw data to given row.</source>
        <translation>
Rohdaten in die aktuelle Zeile schreiben.</translation>
    </message>
    <message>
        <location filename="../src/scriptable/commandhelp.cpp" line="131"/>
        <source>Show action dialog.</source>
        <translation>Ausführungsdialog anzeigen.</translation>
    </message>
    <message>
        <location filename="../src/scriptable/commandhelp.cpp" line="134"/>
        <source>
Run PROGRAM on item text in the rows.
Use %1 in PROGRAM to pass text as argument.</source>
        <translation>
PROGRAM auf Elementtexte in der Reihe ausführen.
%1 in PROGRAM verwenden, um Elementtexte zu verarbeiten.</translation>
    </message>
    <message>
        <location filename="../src/scriptable/commandhelp.cpp" line="137"/>
        <source>PROGRAM</source>
        <translation>PROGRAM</translation>
    </message>
    <message>
        <location filename="../src/scriptable/commandhelp.cpp" line="139"/>
        <source>
Show tray popup message for TIME milliseconds.</source>
        <translation>
Tray-Popupmeldung für TIME anzeigen (in Millisekunden).</translation>
    </message>
    <message>
        <location filename="../src/scriptable/commandhelp.cpp" line="140"/>
        <source>TITLE</source>
        <translation>TITLE</translation>
    </message>
    <message>
        <location filename="../src/scriptable/commandhelp.cpp" line="141"/>
        <source>MESSAGE</source>
        <translation>MESSAGE</translation>
    </message>
    <message>
        <location filename="../src/scriptable/commandhelp.cpp" line="142"/>
        <source>TIME</source>
        <translation>TIME</translation>
    </message>
    <message>
        <location filename="../src/scriptable/commandhelp.cpp" line="145"/>
        <source>List available tab names.</source>
        <translation>Verfügbare Reiternamen auflisten.</translation>
    </message>
    <message>
        <location filename="../src/scriptable/commandhelp.cpp" line="147"/>
        <source>Run command on tab with given name.
Tab is created if it doesn&apos;t exist.
Default is the first tab.</source>
        <translation>Befehl auf Reiter mit angegebenem Namen ausführen.
Reiter wird erstellt, falls er nicht vorhanden ist.
Standard ist der erste Reiter.</translation>
    </message>
    <message>
        <location filename="../src/scriptable/commandhelp.cpp" line="178"/>
        <source>
Evaluate ECMAScript program.
Arguments are accessible using with &quot;arguments[0..N]&quot;.</source>
        <translation>
ECMAScript (JavaScript) Programm bestimmen .
Argumente sind mit &quot;arguments[0..N]&quot; verfügbar.</translation>
    </message>
    <message>
        <location filename="../src/scriptable/commandhelp.cpp" line="192"/>
        <source>Run application tests (append --help argument for more info).</source>
        <translation>Anwendungstests ausführen (--help als Argument anhängen, um weitere Informationen zu erhalten).</translation>
    </message>
    <message>
        <location filename="../src/scriptable/commandhelp.cpp" line="64"/>
        <location filename="../src/scriptable/commandhelp.cpp" line="150"/>
        <location filename="../src/scriptable/commandhelp.cpp" line="154"/>
        <location filename="../src/scriptable/commandhelp.cpp" line="157"/>
        <source>NAME</source>
        <translation>NAME</translation>
    </message>
    <message>
        <location filename="../src/scriptable/commandhelp.cpp" line="151"/>
        <location filename="../src/scriptable/commandhelp.cpp" line="187"/>
        <location filename="../src/scriptable/scriptable.cpp" line="78"/>
        <source>COMMAND</source>
        <translation>COMMAND</translation>
    </message>
    <message>
        <location filename="../src/scriptable/commandhelp.cpp" line="153"/>
        <source>Remove tab.</source>
        <translation>Reiter entfernen.</translation>
    </message>
    <message>
        <location filename="../src/scriptable/commandhelp.cpp" line="156"/>
        <source>Rename tab.</source>
        <translation>Reiter umbenennen.</translation>
    </message>
    <message>
        <location filename="../src/scriptable/commandhelp.cpp" line="158"/>
        <source>NEW_NAME</source>
        <translation>NEW_NAME</translation>
    </message>
    <message>
        <location filename="../src/scriptable/commandhelp.cpp" line="161"/>
        <source>Export items to file.</source>
        <translation>Elemente in Datei exportieren.</translation>
    </message>
    <message>
        <location filename="../src/scriptable/commandhelp.cpp" line="162"/>
        <location filename="../src/scriptable/commandhelp.cpp" line="165"/>
        <source>FILE_NAME</source>
        <translation>FILE_NAME</translation>
    </message>
    <message>
        <location filename="../src/scriptable/commandhelp.cpp" line="164"/>
        <source>Import items from file.</source>
        <translation>Elemente aus Datei importieren.</translation>
    </message>
    <message>
        <location filename="../src/scriptable/commandhelp.cpp" line="168"/>
        <source>List all options.</source>
        <translation>Alle Optionen auflisten.</translation>
    </message>
    <message>
        <location filename="../src/scriptable/commandhelp.cpp" line="170"/>
        <source>Get option value.</source>
        <translation>Optionswert auslesen.</translation>
    </message>
    <message>
        <location filename="../src/scriptable/commandhelp.cpp" line="171"/>
        <location filename="../src/scriptable/commandhelp.cpp" line="174"/>
        <source>OPTION</source>
        <translation>OPTION</translation>
    </message>
    <message>
        <location filename="../src/scriptable/commandhelp.cpp" line="173"/>
        <source>Set option value.</source>
        <translation>Optionswert festlegen.</translation>
    </message>
    <message>
        <location filename="../src/scriptable/commandhelp.cpp" line="175"/>
        <source>VALUE</source>
        <translation>VALUE</translation>
    </message>
    <message>
        <source>
Evaluate ECMAScript program.
Arguments are accessible using with &quot;arguments(0..N)&quot;.</source>
        <translation type="vanished">
ECMAScript-Programm auswerten.
Argumente sind über „arguments(0..N)“ verfügbar.</translation>
    </message>
    <message>
        <source>Failed to set clipboard!</source>
        <translation type="vanished">Die Zwischenablage konnte nicht gesetzt werden!</translation>
    </message>
    <message>
        <location filename="../src/scriptable/scriptable.cpp" line="1350"/>
        <source>Invalid option &quot;%1&quot;!</source>
        <translation>Ungültige Option „%1“!</translation>
    </message>
    <message>
        <source>Evaluate ECMAScript program.</source>
        <translation type="vanished">ECMAScript-Programm auswerten.</translation>
    </message>
    <message>
        <location filename="../src/scriptable/commandhelp.cpp" line="180"/>
        <source>SCRIPT</source>
        <translation>SKRIPT</translation>
    </message>
    <message>
        <location filename="../src/scriptable/commandhelp.cpp" line="181"/>
        <source>ARGUMENTS</source>
        <translation>ARGUMENTE</translation>
    </message>
    <message>
        <location filename="../src/scriptable/commandhelp.cpp" line="183"/>
        <source>
Starts or connects to application instance with given session name.</source>
        <translation>
Startet oder stellt die Verbindung zur Anwendungsinstanz mit dem folgenden Sitzungsnamen her.</translation>
    </message>
    <message>
        <location filename="../src/scriptable/commandhelp.cpp" line="184"/>
        <source>SESSION</source>
        <translation>SITZUNG</translation>
    </message>
    <message>
        <location filename="../src/scriptable/commandhelp.cpp" line="186"/>
        <source>
Print help for COMMAND or all commands.</source>
        <translation>
Gibt die Hilfe für BEFEHL oder für alle Befehle aus.</translation>
    </message>
    <message>
        <location filename="../src/scriptable/commandhelp.cpp" line="189"/>
        <source>
Print version of program and libraries.</source>
        <translation>
Gibt die Versionen des Programms und der Bibliotheken aus.</translation>
    </message>
    <message>
        <source>Run tests.</source>
        <translation type="vanished">Tests ausführen.</translation>
    </message>
    <message>
        <location filename="../src/scriptable/scriptable.cpp" line="78"/>
        <source>Usage: copyq [%1]</source>
        <translation>Verwendung: copyq [%1]</translation>
    </message>
    <message>
        <location filename="../src/scriptable/scriptable.cpp" line="79"/>
        <source>Starts server if no command is specified.</source>
        <translation>Startet Server, sofern kein Befehl angegeben wurde.</translation>
    </message>
    <message>
        <location filename="../src/scriptable/scriptable.cpp" line="80"/>
        <source>  COMMANDs:</source>
        <translation>  BEFEHLe:</translation>
    </message>
    <message>
        <location filename="../src/scriptable/scriptable.cpp" line="85"/>
        <source>NOTES:</source>
        <translation>NOTIZEN:</translation>
    </message>
    <message>
        <location filename="../src/scriptable/scriptable.cpp" line="86"/>
        <source>  - Use dash argument (-) to read data from standard input.</source>
        <translation>  - Bindestrichargument (-) verwenden, um von der Standardeingabe zu lesen.</translation>
    </message>
    <message>
        <source>Built with: </source>
        <translation type="vanished">Erstellt mit: </translation>
    </message>
    <message>
        <location filename="../src/scriptable/scriptable.cpp" line="2661"/>
        <source>Exception</source>
        <translation>Fehler</translation>
    </message>
    <message>
        <location filename="../src/scriptable/scriptable.cpp" line="2662"/>
        <source>Exception in %1</source>
        <translation>Fehler in %1</translation>
    </message>
    <message>
        <location filename="../src/scriptable/scriptable.cpp" line="2704"/>
        <source>Failed to copy to clipboard!</source>
        <translation>Das Kopieren in die Zwischenablage ist fehlgeschlagen!</translation>
    </message>
    <message>
        <source>  - Changing first item (ROW is 0) will also change clipboard.</source>
        <translation type="vanished">  - Änderung des ersten Elements (ROW ist 0) ändert auch die Zwischenablage.</translation>
    </message>
    <message>
        <source>  - Use dash argument (-) to read data from stdandard input.</source>
        <translation type="vanished">  - Bindestrichargument (-) vewenden, um von der Standardeingabe zu lesen.</translation>
    </message>
    <message>
        <location filename="../src/scriptable/scriptable.cpp" line="87"/>
        <source>  - Use double-dash argument (--) to read all following arguments without
    expanding escape sequences (i.e. \n, \t and others).</source>
        <translation>  - Doppelbindestrichargument (--) verwenden, um alle folgenden Argumente
    zu lesen ohne die Escapesequenzen zu erweitern (z. B. \n, \t und weitere).</translation>
    </message>
    <message>
        <location filename="../src/scriptable/scriptable.cpp" line="89"/>
        <source>  - Use ? for MIME to print available MIME types (default is &quot;text/plain&quot;).</source>
        <translation>  - ? verwenden, um alle verfügbaren MIME-Typen auszugeben (Standard ist „text/plain“).</translation>
    </message>
    <message>
        <location filename="../src/scriptable/scriptable.cpp" line="94"/>
        <source>Invalid number of arguments!</source>
        <translation>Ungültige Anzahl an Argumenten!</translation>
    </message>
    <message>
        <source>Name &quot;%1&quot; doesn&apos;t refer to a function.</source>
        <translation type="vanished">Name „%1“ verweist auf keine Funktion.</translation>
    </message>
    <message>
        <source>Build with: </source>
        <translation type="vanished">Erstellt mit: </translation>
    </message>
    <message>
        <location filename="../src/scriptable/scriptable.cpp" line="787"/>
        <source>Command not found!</source>
        <translation>Befehl wurde nicht gefunden!</translation>
    </message>
    <message>
        <location filename="../src/scriptable/scriptable.cpp" line="887"/>
        <source>Terminating server.
</source>
        <translation>Server wird beendet.
</translation>
    </message>
    <message>
        <source>Tab name cannot be empty!</source>
        <translation type="vanished">Reiternamen dürfen nicht leer sein!</translation>
    </message>
    <message>
        <source>Tab with given name already exists!</source>
        <translation type="vanished">Reiter mit angegebenem Namen existiert bereits!</translation>
    </message>
    <message>
        <location filename="../src/scriptable/scriptable.cpp" line="689"/>
        <source>Cannot save to file &quot;%1&quot;!</source>
        <translation>Datei „%1“ kann nicht gespeichert werden!</translation>
    </message>
    <message>
        <location filename="../src/scriptable/scriptable.cpp" line="694"/>
        <source>Cannot import file &quot;%1&quot;!</source>
        <translation>Datei „%1“ kann nicht importiert werden!</translation>
    </message>
    <message>
        <source>To modify options from command line you must first close the CopyQ Configuration dialog!</source>
        <translation type="vanished">Um Optionen von der Kommandozeile zu ändern, muss erst der CopyQ-Dialog „Einstellungen“ geschlossen werden!</translation>
    </message>
    <message>
        <source>Invalid option!</source>
        <translation type="vanished">Ungültige Option!</translation>
    </message>
    <message>
        <source>Tab with given name doesn&apos;t exist!</source>
        <translation type="vanished">Es existiert kein Reiter mit dem angegebenen Namen!</translation>
    </message>
</context>
<context>
    <name>ScriptableProxy</name>
    <message>
        <location filename="../src/scriptable/scriptableproxy.cpp" line="603"/>
        <source>Tab with given name doesn&apos;t exist!</source>
        <translation>Es existiert kein Reiter mit dem angegebenen Namen!</translation>
    </message>
    <message>
        <location filename="../src/scriptable/scriptableproxy.cpp" line="608"/>
        <source>Tab name cannot be empty!</source>
        <translation>Der Name eines Reiters darf nicht leer sein!</translation>
    </message>
    <message>
        <location filename="../src/scriptable/scriptableproxy.cpp" line="1090"/>
        <source>Tab with given name already exists!</source>
        <translation>Es existiert bereits ein Reiter mit dem angegebenen Namen!</translation>
    </message>
    <message>
        <location filename="../src/scriptable/scriptableproxy.cpp" line="1984"/>
        <source>%1 - CopyQ</source>
        <comment>Main window title format (%1 is clipboard content label)</comment>
        <translation>%1 - CopyQ</translation>
    </message>
    <message>
        <location filename="../src/scriptable/scriptableproxy.cpp" line="1987"/>
        <source>%1 - %2 - CopyQ</source>
        <comment>Main window title format (%1 is clipboard content label, %2 is session name)</comment>
        <translation>%1 - %2 - CopyQ</translation>
    </message>
</context>
<context>
    <name>ScriptableWorker</name>
    <message>
        <source>Bad command syntax. Use -h for help.
</source>
        <translation type="vanished">Ungültige Befehlssyntax: Bitte -h für Hilfe verwenden.
</translation>
    </message>
</context>
<context>
    <name>Server</name>
    <message>
        <source>No pending client connections!</source>
        <translation type="vanished">Keine unerledigten Clientverbindungen!</translation>
    </message>
    <message>
        <source>Client is not connected!</source>
        <translation type="vanished">Client ist nicht verbunden!</translation>
    </message>
</context>
<context>
    <name>ShortcutButton</name>
    <message>
        <location filename="../src/gui/shortcutbutton.cpp" line="47"/>
        <source>Add shortcut</source>
        <translation>Tastenkombination hinzufügen</translation>
    </message>
</context>
<context>
    <name>ShortcutDialog</name>
    <message>
        <location filename="../src/ui/shortcutdialog.ui" line="14"/>
        <source>CopyQ New Shortcut</source>
        <translation>CopyQ Neue Tastenkombination</translation>
    </message>
    <message>
        <location filename="../src/ui/shortcutdialog.ui" line="20"/>
        <source>&lt;html&gt;&lt;head/&gt;&lt;body&gt;&lt;p&gt;Press any key combination. &lt;span style=&quot; font-weight:600;&quot;&gt;Escape&lt;/span&gt; to cancel.&lt;/p&gt;&lt;/body&gt;&lt;/html&gt;</source>
        <translation>&lt;html&gt;&lt;head/&gt;&lt;body&gt;&lt;p&gt;Beliebige Tastenkombination drücken. Zum Abbrechen &lt;span style=&quot; font-weight:600;&quot;&gt;Escape&lt;/span&gt; drücken.&lt;/p&gt;&lt;/body&gt;&lt;/html&gt;</translation>
    </message>
    <message>
        <location filename="../src/ui/shortcutdialog.ui" line="33"/>
        <source>Click here and press any key combination</source>
        <translation>Hier klicken und eine Tastenkombination drücken</translation>
    </message>
    <message>
        <source>&lt;html&gt;&lt;head/&gt;&lt;body&gt;&lt;p&gt;Press any key combination.&lt;/p&gt;&lt;p&gt;&lt;span style=&quot; font-weight:600;&quot;&gt;Escape&lt;/span&gt; to cancel. &lt;span style=&quot; font-weight:600;&quot;&gt;Backspace&lt;/span&gt; to disable shortcut.&lt;/p&gt;&lt;/body&gt;&lt;/html&gt;</source>
        <translation type="vanished">&lt;html&gt;&lt;head/&gt;&lt;body&gt;&lt;p&gt;Beliebige Tastenkombination drücken.&lt;/p&gt;&lt;p&gt;&lt;span style=&quot; font-weight:600;&quot;&gt;Esc&lt;/span&gt; drücken, um abzubrechen.&lt;span style=&quot; font-weight:600;&quot;&gt;Rücktaste&lt;/span&gt; drücken, um Tastenkombination zu deaktivieren.&lt;/p&gt;&lt;/body&gt;&lt;/html&gt;</translation>
    </message>
    <message>
        <location filename="../src/gui/shortcutdialog.cpp" line="64"/>
        <source>Remove Shortcut</source>
        <translation>Tastenkombination entfernen</translation>
    </message>
</context>
<context>
    <name>ShortcutsWidget</name>
    <message>
        <source>Form</source>
        <translation type="vanished">Formular</translation>
    </message>
    <message>
        <location filename="../src/ui/shortcutswidget.ui" line="31"/>
        <source>&amp;Find:</source>
        <translation>&amp;Suchen:</translation>
    </message>
    <message>
        <location filename="../src/ui/shortcutswidget.ui" line="50"/>
        <source>Gl&amp;obal</source>
        <translation type="unfinished"></translation>
    </message>
    <message>
        <location filename="../src/ui/shortcutswidget.ui" line="56"/>
        <source>Global shortcuts can be triggered from any application.</source>
        <translation type="unfinished"></translation>
    </message>
    <message>
        <location filename="../src/ui/shortcutswidget.ui" line="77"/>
        <source>A&amp;pplication</source>
        <translation type="unfinished"></translation>
    </message>
    <message>
        <location filename="../src/ui/shortcutswidget.ui" line="83"/>
        <source>Application shortcuts can be triggered only from the main window.</source>
        <translation type="unfinished"></translation>
    </message>
    <message>
        <source>There is command overriding this shortcut.</source>
        <translation type="vanished">Es gibt einen Befehl, der diese Tastenkombination überschreibt.</translation>
    </message>
    <message>
        <location filename="../src/gui/shortcutswidget.cpp" line="246"/>
        <source>Shortcut already exists!</source>
        <translation>Die Tastenkombination existiert bereits!</translation>
    </message>
    <message>
        <source>Shortcut can be triggered from any application</source>
        <translation type="vanished">Die Tastenkombination kann aus jeder beliebigen Anwendung ausgelöst werden</translation>
    </message>
</context>
<context>
    <name>TabDialog</name>
    <message>
        <location filename="../src/ui/tabdialog.ui" line="29"/>
        <source>Tab name must be non-empty and unique.&lt;br /&gt;
Tab &lt;b&gt;No&amp;amp;tes&lt;/b&gt; can be opened using &lt;b&gt;Alt+t&lt;/b&gt;.&lt;br /&gt;
Use &lt;b&gt;/&lt;/b&gt; as path separator in tree view tab layout.</source>
        <translation>Der Name des Reiters muss eindeutig sein und darf nicht leer sein.&lt;br /&gt;
Der Reiter &lt;b&gt;No&amp;amp;tizen&lt;/b&gt; kann mit &lt;b&gt;Alt+T&lt;/b&gt; geöffnet werden.&lt;br/&gt;
In der Baumansicht der Reiter kann &lt;b&gt;/&lt;/b&gt; als Pfadtrennzeichen verwendet werden.</translation>
    </message>
    <message>
        <location filename="../src/ui/tabdialog.ui" line="43"/>
        <source>&amp;Name:</source>
        <translation>&amp;Name:</translation>
    </message>
    <message>
        <source>&amp;name:</source>
        <translation type="vanished">&amp;Name:</translation>
    </message>
    <message>
        <location filename="../src/gui/tabdialog.cpp" line="34"/>
        <source>CopyQ New Tab</source>
        <translation>CopyQ Neuer Reiter</translation>
    </message>
    <message>
        <location filename="../src/gui/tabdialog.cpp" line="37"/>
        <source>CopyQ Rename Tab</source>
        <translation>CopyQ Reiter umbenennen</translation>
    </message>
    <message>
        <location filename="../src/gui/tabdialog.cpp" line="40"/>
        <source>CopyQ Rename Tab Group</source>
        <translation>CopyQ Reitergruppe umbenennen</translation>
    </message>
</context>
<context>
    <name>TabPropertiesWidget</name>
    <message>
        <source>Form</source>
<<<<<<< HEAD
        <translation type="obsolete">Formular</translation>
=======
        <translation>Formular</translation>
>>>>>>> 948849c5
    </message>
    <message>
        <location filename="../src/ui/tabpropertieswidget.ui" line="46"/>
        <source>&amp;Maximum number of items:</source>
        <translation>&amp;Maximale Anzahl von Elementen:</translation>
    </message>
    <message>
        <location filename="../src/ui/tabpropertieswidget.ui" line="56"/>
<<<<<<< HEAD
=======
        <source>&lt;html&gt;&lt;head/&gt;&lt;body&gt;&lt;p&gt;&lt;br/&gt;&lt;/p&gt;&lt;/body&gt;&lt;/html&gt;</source>
        <translation>&lt;html&gt;&lt;head/&gt;&lt;body&gt;&lt;p&gt;&lt;br/&gt;&lt;/p&gt;&lt;/body&gt;&lt;/html&gt;</translation>
    </message>
    <message>
        <location filename="../src/ui/tabpropertieswidget.ui" line="59"/>
>>>>>>> 948849c5
        <source>default</source>
        <translation>Standard</translation>
    </message>
    <message>
        <location filename="../src/ui/tabpropertieswidget.ui" line="84"/>
        <source>&amp;Store Items</source>
        <translation>Elemente &amp;speichern</translation>
    </message>
</context>
<context>
    <name>TabTree</name>
    <message>
        <source>(%1) %2</source>
        <comment>Tab tree item label format; %1 is key hint (usually underlined in labels).</comment>
        <translation type="vanished">(%1) %2</translation>
    </message>
    <message>
        <source>Alt+%1</source>
        <translation type="vanished">Alt+%1</translation>
    </message>
</context>
<context>
    <name>TrayMenu</name>
    <message>
        <location filename="../src/gui/traymenu.cpp" line="88"/>
        <source>Press &apos;/&apos; to search</source>
        <translation>Zum Suchen „/“ drücken</translation>
    </message>
    <message>
        <location filename="../src/gui/traymenu.cpp" line="88"/>
        <source>Type to search</source>
        <translation>Zum Suchen eingeben</translation>
    </message>
    <message>
        <location filename="../src/gui/traymenu.cpp" line="101"/>
        <source>&amp;%1. %2</source>
        <comment>Key hint (number shortcut) for items in tray menu (%1 is number, %2 is item label)</comment>
        <translation>&amp;%1. %2</translation>
    </message>
</context>
<context>
    <name>Utils::FilterLineEdit</name>
    <message>
        <location filename="../src/gui/filterlineedit.cpp" line="117"/>
        <source>Regular Expression</source>
        <translation>Regulärer Ausdruck</translation>
    </message>
    <message>
        <location filename="../src/gui/filterlineedit.cpp" line="120"/>
        <source>Case Insensitive</source>
        <translation>Groß-/Kleinschreibung ignorieren</translation>
    </message>
</context>
<context>
    <name>detail::ScriptableProxyHelper</name>
    <message>
        <source>Tab with given name doesn&apos;t exist!</source>
        <translation type="vanished">Es existiert kein Reiter mit dem angegebenen Namen!</translation>
    </message>
    <message>
        <source>Tab name cannot be empty!</source>
        <translation type="vanished">Der Name des Reiters darf nicht leer sein!</translation>
    </message>
    <message>
        <source>Tab with given name already exists!</source>
        <translation type="vanished">Der Reiter mit dem angegebenem Namen existiert bereits!</translation>
    </message>
</context>
</TS><|MERGE_RESOLUTION|>--- conflicted
+++ resolved
@@ -1665,7 +1665,7 @@
     <message>
         <location filename="../src/ui/configtabgeneral.ui" line="241"/>
         <source>(&amp;5) Run automatic commands on selection</source>
-        <translation type="unfinished"></translation>
+        <translation>(&amp;5) Automatische Befehle bei Auswahl ausführen</translation>
     </message>
 </context>
 <context>
@@ -2981,15 +2981,6 @@
         <translation type="vanished">Befehle automatisch vervollständigen</translation>
     </message>
     <message>
-<<<<<<< HEAD
-=======
-        <location filename="../src/ui/configurationmanager.ui" line="272"/>
-        <source>(&amp;5) Run automatic commands on selection</source>
-        <translation>(&amp;5) Automatische Befehle bei Auswahl ausführen</translation>
-    </message>
-    <message>
-        <location filename="../src/ui/configurationmanager.ui" line="405"/>
->>>>>>> 948849c5
         <source>Hide &amp;main window</source>
         <translation type="vanished">Hauptfenster ausblenden</translation>
     </message>
@@ -3146,15 +3137,6 @@
         <translation type="vanished">Maximale Höhe für Benachrichtigungen in Bildschirmpunkten</translation>
     </message>
     <message>
-<<<<<<< HEAD
-=======
-        <location filename="../src/ui/configurationmanager.ui" line="1484"/>
-        <source>Ta&amp;bs</source>
-        <translation>Ta&amp;bs</translation>
-    </message>
-    <message>
-        <location filename="../src/ui/configurationmanager.ui" line="1506"/>
->>>>>>> 948849c5
         <source>You can change priority of formats to display by reordering items below.</source>
         <translation type="vanished">Sie können die Priorität der angezeigten Formate unten durch Neusortierung ändern.</translation>
     </message>
@@ -3836,7 +3818,7 @@
     <message>
         <location filename="../src/gui/configurationmanager.cpp" line="182"/>
         <source>Tabs</source>
-        <translation type="unfinished"></translation>
+        <translation>Ta&amp;bs</translation>
     </message>
     <message>
         <location filename="../src/gui/configurationmanager.cpp" line="183"/>
@@ -6754,11 +6736,7 @@
     <name>TabPropertiesWidget</name>
     <message>
         <source>Form</source>
-<<<<<<< HEAD
         <translation type="obsolete">Formular</translation>
-=======
-        <translation>Formular</translation>
->>>>>>> 948849c5
     </message>
     <message>
         <location filename="../src/ui/tabpropertieswidget.ui" line="46"/>
@@ -6767,14 +6745,6 @@
     </message>
     <message>
         <location filename="../src/ui/tabpropertieswidget.ui" line="56"/>
-<<<<<<< HEAD
-=======
-        <source>&lt;html&gt;&lt;head/&gt;&lt;body&gt;&lt;p&gt;&lt;br/&gt;&lt;/p&gt;&lt;/body&gt;&lt;/html&gt;</source>
-        <translation>&lt;html&gt;&lt;head/&gt;&lt;body&gt;&lt;p&gt;&lt;br/&gt;&lt;/p&gt;&lt;/body&gt;&lt;/html&gt;</translation>
-    </message>
-    <message>
-        <location filename="../src/ui/tabpropertieswidget.ui" line="59"/>
->>>>>>> 948849c5
         <source>default</source>
         <translation>Standard</translation>
     </message>
